--- conflicted
+++ resolved
@@ -22,17 +22,14 @@
     isIntegrated: true,
   },
   {
-<<<<<<< HEAD
     id: 'mail',
     name: 'Mail',
     path: '/mail',
     icon: 'Inbox',
-  },
-=======
+  },{
     id: 'activity-log',
     name: 'Activity log',
     path: '/activity-log',
     icon: 'FileClock',
   }
->>>>>>> 986e6650
 ];