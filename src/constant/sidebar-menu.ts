--- conflicted
+++ resolved
@@ -21,37 +21,10 @@
     icon: 'Store',
     isIntegrated: true,
   },
-<<<<<<< HEAD
-  // {
-  //   id: 'services',
-  //   name: 'Services',
-  //   path: '/services',
-  //   icon: 'Server',
-  //   children: [
-  //     {
-  //       id: 'mail',
-  //       name: 'Mail',
-  //       path: '/services/mail',
-  //     },
-  //     {
-  //       id: 'storage',
-  //       name: 'Storage',
-  //       path: '/services/storage',
-  //     },
-  //   ],
-  // },
-  // {
-  //   id: 'help',
-  //   name: 'Help',
-  //   path: '/help',
-  //   icon: 'CircleHelp',
-  // },
   {
     id: 'activity-log',
     name: 'Activity log',
     path: '/activity-log',
     icon: 'FileClock',
   }
-=======
->>>>>>> ae19eb06
 ];