export const DYNAMIC_BREADCRUMB_TITLES: Record<string, string | null> = {
  '/dashboard': 'Dashboard',
  '/inventory': 'Inventory',
  '/identity-management': 'IAM',
  '/inventory/[id]': 'Inventory',
  '/profile': 'Profile',
<<<<<<< HEAD
  '/mail': 'Mail',
=======
  '/activity-log': 'Activity log',
>>>>>>> 986e6650
};<|MERGE_RESOLUTION|>--- conflicted
+++ resolved
@@ -4,9 +4,6 @@
   '/identity-management': 'IAM',
   '/inventory/[id]': 'Inventory',
   '/profile': 'Profile',
-<<<<<<< HEAD
   '/mail': 'Mail',
-=======
   '/activity-log': 'Activity log',
->>>>>>> 986e6650
 };