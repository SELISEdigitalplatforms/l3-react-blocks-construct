--- conflicted
+++ resolved
@@ -7,9 +7,6 @@
   '/mail': 'Mail',
   '/activity-log-v2': 'Activity log',
   '/inventory/add': 'Add item',
-<<<<<<< HEAD
+  '/task-manager': 'Task Manager',
   '/calendar': 'Calendar',
-=======
-  '/task-manager': 'Task Manager',
->>>>>>> c9d7b1eb
 };