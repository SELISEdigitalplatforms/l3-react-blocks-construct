--- conflicted
+++ resolved
@@ -12,11 +12,8 @@
     | 'Server'
     | 'Store'
     | 'CircleHelp'
-<<<<<<< HEAD
-    | 'Inbox';
-=======
+    | 'Inbox'
     | 'FileClock';
->>>>>>> 986e6650
   children?: MenuItem[];
 }
 
