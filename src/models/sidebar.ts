export interface MenuItem {
  id: string;
  name: string;
  path: string;
  isIntegrated?: boolean;
  icon?:
    | 'LayoutDashboard'
    | 'Users'
    | 'FileUser'
    | 'ChevronRight'
    | 'User'
    | 'Server'
    | 'Store'
    | 'CircleHelp'
    | 'Inbox'
    | 'FileClock'
<<<<<<< HEAD
    | 'Calendar';
=======
    | 'Presentation';
>>>>>>> c9d7b1eb
  children?: MenuItem[];
}

export interface SidebarMenuItemProps {
  item: MenuItem;
  showText: boolean;
  isActive: boolean;
}<|MERGE_RESOLUTION|>--- conflicted
+++ resolved
@@ -14,11 +14,8 @@
     | 'CircleHelp'
     | 'Inbox'
     | 'FileClock'
-<<<<<<< HEAD
+    | 'Presentation'
     | 'Calendar';
-=======
-    | 'Presentation';
->>>>>>> c9d7b1eb
   children?: MenuItem[];
 }
 
