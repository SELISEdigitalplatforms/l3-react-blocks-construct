--- conflicted
+++ resolved
@@ -20,13 +20,10 @@
     | 'SearchX'
     | 'TriangleAlert'
     | 'ChartNoAxesCombined'
-<<<<<<< HEAD
     | 'Folder'
-    | 'ReceiptText';
-=======
+    | 'ReceiptText'
     | 'ReceiptText'
     | 'MessageSquareText';
->>>>>>> fd312828
   children?: MenuItem[];
 }
 
