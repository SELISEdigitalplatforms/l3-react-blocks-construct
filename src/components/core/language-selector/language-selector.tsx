import { useState, useEffect } from 'react';
import { ChevronDown, ChevronUp } from 'lucide-react';
import { useTranslation } from 'react-i18next';
import { useLocation } from 'react-router-dom';
import { cn } from '@/lib/utils';
import {
  DropdownMenu,
  DropdownMenuContent,
  DropdownMenuItem,
  DropdownMenuSeparator,
  DropdownMenuTrigger,
} from '@/components/ui-kit/dropdown-menu';
import { Skeleton } from '@/components/ui-kit/skeleton';
import { useLanguageContext } from '@/i18n/language-context';
import { publicRoutes } from '@/constant/auth-public-routes';

/**
 * LanguageSelector Component
 *
 * A dropdown menu component that allows users to select their preferred language
 * from a list of available languages fetched from the API.
 *
 * @example
 * // Basic usage in a navigation bar
 * <nav className="flex items-center justify-between">
 *   <Logo />
 *   <div className="flex items-center gap-4">
 *     <LanguageSelector />
 *     <UserMenu />
 *   </div>
 * </nav>
 */

export const LanguageSelector = () => {
  const { t } = useTranslation();
  const [isDropdownOpen, setIsDropdownOpen] = useState(false);
  const { currentLanguage, setLanguage, availableLanguages, isLoading } = useLanguageContext();
  const location = useLocation();

  useEffect(() => {
    if (!isLoading && availableLanguages?.length > 0) {
      const currentLanguageExists = availableLanguages.some(
        (lang) => lang.languageCode === currentLanguage
      );

      if (!currentLanguageExists) {
        const defaultLanguage = availableLanguages.find((lang) => lang.isDefault);
        if (defaultLanguage) {
          setLanguage(defaultLanguage.languageCode);
        }
      }
    }
  }, [availableLanguages, currentLanguage, isLoading, setLanguage]);

<<<<<<< HEAD
  const authPaths = [
    '/login',
    '/signup',
    '/sent-email',
    '/activate',
    '/resetpassword',
    '/success',
    '/activate-failed',
    '/forgot-password',
    '/verify-mfa',
  ];

  const isAuthLayout = authPaths.some((path) => location.pathname.startsWith(path));
=======
  const isAuthLayout = publicRoutes.some((path) => location.pathname.startsWith(path));
>>>>>>> 6072ea35

  const changeLanguage = async (newLanguageCode: string) => {
    await setLanguage(newLanguageCode);
  };

  return (
    <DropdownMenu open={isDropdownOpen} onOpenChange={setIsDropdownOpen}>
      <DropdownMenuTrigger asChild className="cursor-pointer">
        <div className="flex items-center gap-1 h-[34px] px-2 rounded-[4px] hover:bg-surface">
          <span className="text-sm font-semibold text-medium-emphasis">
            {availableLanguages?.find((lang) => lang.languageCode === currentLanguage)
              ?.languageName || currentLanguage}
          </span>
          {isDropdownOpen ? (
            <ChevronUp className="h-4 w-4 text-medium-emphasis" />
          ) : (
            <ChevronDown className="h-4 w-4 text-medium-emphasis" />
          )}
        </div>
      </DropdownMenuTrigger>

      <DropdownMenuContent align="end">
        {isLoading && (
          <DropdownMenuItem disabled>
            {isAuthLayout ? t('LOADING_LANGUAGES') + '...' : <Skeleton className="h-4 w-24" />}
          </DropdownMenuItem>
        )}
        {!isLoading &&
          (availableLanguages && availableLanguages.length > 0 ? (
            availableLanguages.map((lang, i) => (
              <div key={lang.itemId}>
                <DropdownMenuItem
                  className={cn({
                    'font-bold cursor-pointer': lang.languageCode === currentLanguage,
                  })}
                  onClick={() => changeLanguage(lang.languageCode)}
                >
                  {lang.languageName} {lang.isDefault && '(Default)'}
                </DropdownMenuItem>
                {i !== availableLanguages.length - 1 && <DropdownMenuSeparator />}
              </div>
            ))
          ) : (
            <DropdownMenuItem disabled>{t('NO_LANGUAGES_AVAILABLE')}</DropdownMenuItem>
          ))}
      </DropdownMenuContent>
    </DropdownMenu>
  );
};<|MERGE_RESOLUTION|>--- conflicted
+++ resolved
@@ -52,23 +52,7 @@
     }
   }, [availableLanguages, currentLanguage, isLoading, setLanguage]);
 
-<<<<<<< HEAD
-  const authPaths = [
-    '/login',
-    '/signup',
-    '/sent-email',
-    '/activate',
-    '/resetpassword',
-    '/success',
-    '/activate-failed',
-    '/forgot-password',
-    '/verify-mfa',
-  ];
-
-  const isAuthLayout = authPaths.some((path) => location.pathname.startsWith(path));
-=======
   const isAuthLayout = publicRoutes.some((path) => location.pathname.startsWith(path));
->>>>>>> 6072ea35
 
   const changeLanguage = async (newLanguageCode: string) => {
     await setLanguage(newLanguageCode);
