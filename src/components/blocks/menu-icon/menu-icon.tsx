import React from 'react';
import {
  LayoutDashboard,
  User,
  ChevronRight,
  FileUser,
  Users,
  Server,
  Store,
  CircleHelp,
  Inbox,
  FileClock,
<<<<<<< HEAD
  Calendar,
=======
  Presentation,
>>>>>>> c9d7b1eb
} from 'lucide-react';
import type { LucideProps } from 'lucide-react';

/**
 * Icon Component
 *
 * A reusable icon component that maps string names to Lucide icons.
 * This abstraction allows for consistent icon usage throughout the application
 * by referencing icons by name rather than importing individual components.
 *
 * Features:
 * - Provides type safety for icon names
 * - Maps string identifiers to Lucide icon components
 * - Passes through all standard Lucide props to the icon component
 * - Maintains a centralized registry of available icons
 *
 * Types:
 * @typedef {keyof typeof iconMap} IconName - Union type of all available icon names
 *
 * Props:
 * @param {IconName} name - The name of the icon to render from the iconMap
 * @param {...LucideProps} props - Additional props to pass to the Lucide icon component
 *
 * @returns {JSX.Element} The rendered Lucide icon component
 *
 * @example
 * // Basic usage
 * <Icon name="User" />
 *
 * // With additional props
 * <Icon name="LayoutDashboard" size={24} color="blue" className="mr-2" />
 *
 * // In a navigation item
 * <NavItem>
 *   <Icon name="Store" className="mr-2" />
 *   <span>Products</span>
 * </NavItem>
 */

const iconMap = {
  LayoutDashboard,
  User,
  ChevronRight,
  FileUser,
  Users,
  Server,
  Store,
  CircleHelp,
  Inbox,
  FileClock,
<<<<<<< HEAD
  Calendar,
=======
  Presentation,
>>>>>>> c9d7b1eb
} as const;

export type IconName = keyof typeof iconMap;

interface IconProps extends Omit<LucideProps, 'ref'> {
  name: IconName;
}

export const Icon: React.FC<IconProps> = ({ name, ...props }) => {
  const LucideIcon = iconMap[name];
  return <LucideIcon {...props} />;
};<|MERGE_RESOLUTION|>--- conflicted
+++ resolved
@@ -10,11 +10,8 @@
   CircleHelp,
   Inbox,
   FileClock,
-<<<<<<< HEAD
+  Presentation,
   Calendar,
-=======
-  Presentation,
->>>>>>> c9d7b1eb
 } from 'lucide-react';
 import type { LucideProps } from 'lucide-react';
 
@@ -65,11 +62,8 @@
   CircleHelp,
   Inbox,
   FileClock,
-<<<<<<< HEAD
+  Presentation,
   Calendar,
-=======
-  Presentation,
->>>>>>> c9d7b1eb
 } as const;
 
 export type IconName = keyof typeof iconMap;
