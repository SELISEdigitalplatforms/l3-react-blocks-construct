import React from 'react';
import {
  LayoutDashboard,
  User,
  ChevronRight,
  FileUser,
  Users,
  Server,
  Store,
  CircleHelp,
  Inbox,
  FileClock,
  Presentation,
  Calendar,
  History,
  SearchX,
  TriangleAlert,
  ChartNoAxesCombined,
  ReceiptText,
<<<<<<< HEAD
  Folder,
=======
  MessageSquareText,
>>>>>>> fd312828
} from 'lucide-react';
import type { LucideProps } from 'lucide-react';

/**
 * Icon Component
 *
 * A reusable icon component that maps string names to Lucide icons.
 * This abstraction allows for consistent icon usage throughout the application
 * by referencing icons by name rather than importing individual components.
 *
 * Features:
 * - Provides type safety for icon names
 * - Maps string identifiers to Lucide icon components
 * - Passes through all standard Lucide props to the icon component
 * - Maintains a centralized registry of available icons
 *
 * Types:
 * @typedef {keyof typeof iconMap} IconName - Union type of all available icon names
 *
 * Props:
 * @param {IconName} name - The name of the icon to render from the iconMap
 * @param {...LucideProps} props - Additional props to pass to the Lucide icon component
 *
 * @returns {JSX.Element} The rendered Lucide icon component
 *
 * @example
 * // Basic usage
 * <Icon name="User" />
 *
 * // With additional props
 * <Icon name="LayoutDashboard" size={24} color="blue" className="mr-2" />
 *
 * // In a navigation item
 * <NavItem>
 *   <Icon name="Store" className="mr-2" />
 *   <span>Products</span>
 * </NavItem>
 */

const iconMap = {
  LayoutDashboard,
  User,
  ChevronRight,
  FileUser,
  Users,
  Server,
  Store,
  CircleHelp,
  Inbox,
  FileClock,
  Presentation,
  Calendar,
  History,
  SearchX,
  TriangleAlert,
  ChartNoAxesCombined,
  ReceiptText,
<<<<<<< HEAD
  Folder,
=======
  MessageSquareText,
>>>>>>> fd312828
} as const;

export type IconName = keyof typeof iconMap;

interface IconProps extends Omit<LucideProps, 'ref'> {
  name: IconName;
}

export const Icon: React.FC<IconProps> = ({ name, ...props }) => {
  const LucideIcon = iconMap[name];
  return <LucideIcon {...props} />;
};<|MERGE_RESOLUTION|>--- conflicted
+++ resolved
@@ -17,11 +17,8 @@
   TriangleAlert,
   ChartNoAxesCombined,
   ReceiptText,
-<<<<<<< HEAD
   Folder,
-=======
   MessageSquareText,
->>>>>>> fd312828
 } from 'lucide-react';
 import type { LucideProps } from 'lucide-react';
 
@@ -79,11 +76,8 @@
   TriangleAlert,
   ChartNoAxesCombined,
   ReceiptText,
-<<<<<<< HEAD
   Folder,
-=======
   MessageSquareText,
->>>>>>> fd312828
 } as const;
 
 export type IconName = keyof typeof iconMap;
