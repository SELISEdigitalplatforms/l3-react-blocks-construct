--- conflicted
+++ resolved
@@ -308,70 +308,7 @@
                     ))}
                   </TableHeader>
                 )}
-<<<<<<< HEAD
                 <TableBody>{renderTableBody()}</TableBody>
-=======
-                <TableBody>
-                  {isLoading ? (
-                    skeletonRows
-                  ) : error ? (
-                    renderErrorRow(error)
-                  ) : table.getRowModel().rows.length ? (
-                    table.getRowModel().rows.map((row) => (
-                      <React.Fragment key={row.id}>
-                        <TableRow className="cursor-pointer">
-                          {isMobile && expandable && (
-                            <TableCell className="w-8" onClick={() => toggleRow(row.id)}>
-                              {expandedRows.has(row.id) ? (
-                                <ChevronDown className="h-4 w-4" />
-                              ) : (
-                                <ChevronRight className="h-4 w-4" />
-                              )}
-                            </TableCell>
-                          )}
-                          {(isMobile
-                            ? row.getVisibleCells().filter((cell) => {
-                                const columnId = cell.column.id;
-                                return (
-                                  [...mobileColumns, ...mobileProperties].includes(columnId) ||
-                                  columnId === 'actions'
-                                );
-                              })
-                            : row.getVisibleCells()
-                          ).map((cell) => (
-                            <TableCell
-                              key={cell.id}
-                              onClick={() => {
-                                if (isMobile && expandable) {
-                                  toggleRow(row.id);
-                                } else if (onRowClick) {
-                                  onRowClick(row.original);
-                                }
-                              }}
-                              className={cell.column.id === 'actions' ? 'text-right' : ''}
-                            >
-                              {flexRender(cell.column.columnDef.cell, cell.getContext())}
-                            </TableCell>
-                          ))}
-                        </TableRow>
-                        {isMobile && expandable && expandedRows.has(row.id) && (
-                          <TableRow>
-                            <TableCell colSpan={visibleColumns.length + 1} className="p-0">
-                              {renderExpandedContent(row.original)}
-                            </TableCell>
-                          </TableRow>
-                        )}
-                      </React.Fragment>
-                    ))
-                  ) : (
-                    <TableRow>
-                      <TableCell colSpan={totalColumnLength} className="h-24 text-center">
-                        No results found.
-                      </TableCell>
-                    </TableRow>
-                  )}
-                </TableBody>
->>>>>>> 3ca7be1e
               </Table>
               <ScrollBar orientation="horizontal" />
             </ScrollArea>
