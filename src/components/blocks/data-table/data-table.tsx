// import * as React from 'react';
// import {
//   ColumnDef,
//   ColumnFiltersState,
//   SortingState,
//   VisibilityState,
//   flexRender,
//   getCoreRowModel,
//   getFacetedRowModel,
//   getFacetedUniqueValues,
//   getFilteredRowModel,
//   getPaginationRowModel,
//   getSortedRowModel,
//   useReactTable,
// } from '@tanstack/react-table';

// import { Table, TableBody, TableCell, TableHead, TableHeader, TableRow } from 'components/ui/table';

// import { DataTablePagination } from './data-table-pagination';
// import { IamTableToolbar } from 'features/Iam/components/iam-table/iam-table-toolbar';

// interface DataTableProps<TData, TValue> {
//   columns: ColumnDef<TData, TValue>[];
//   data: TData[];
// }

// export function DataTable<TData, TValue>({ columns, data }: DataTableProps<TData, TValue>) {
//   const [rowSelection, setRowSelection] = React.useState({});
//   const [columnVisibility, setColumnVisibility] = React.useState<VisibilityState>({});
//   const [columnFilters, setColumnFilters] = React.useState<ColumnFiltersState>([]);
//   const [sorting, setSorting] = React.useState<SortingState>([]);

//   const table = useReactTable({
//     data,
//     columns,
//     state: {
//       sorting,
//       columnVisibility,
//       rowSelection,
//       columnFilters,
//     },
//     enableRowSelection: true,
//     onRowSelectionChange: setRowSelection,
//     onSortingChange: setSorting,
//     onColumnFiltersChange: setColumnFilters,
//     onColumnVisibilityChange: setColumnVisibility,
//     getCoreRowModel: getCoreRowModel(),
//     getFilteredRowModel: getFilteredRowModel(),
//     getPaginationRowModel: getPaginationRowModel(),
//     getSortedRowModel: getSortedRowModel(),
//     getFacetedRowModel: getFacetedRowModel(),
//     getFacetedUniqueValues: getFacetedUniqueValues(),
//   });

//   return (
//     <div className="space-y-4">
//       <IamTableToolbar table={table} />
//       <div className="rounded-md border bg-white">
//         <Table>
//           <TableHeader>
//             {table.getHeaderGroups().map((headerGroup) => (
//               <TableRow key={headerGroup.id}>
//                 {headerGroup.headers.map((header) => {
//                   return (
//                     <TableHead key={header.id} colSpan={header.colSpan}>
//                       {header.isPlaceholder
//                         ? null
//                         : flexRender(header.column.columnDef.header, header.getContext())}
//                     </TableHead>
//                   );
//                 })}
//               </TableRow>
//             ))}
//           </TableHeader>
//           <TableBody>
//             {table.getRowModel().rows?.length ? (
//               table.getRowModel().rows.map((row) => (
//                 <TableRow key={row.id} data-state={row.getIsSelected() && 'selected'}>
//                   {row.getVisibleCells().map((cell) => (
//                     <TableCell key={cell.id}>
//                       {flexRender(cell.column.columnDef.cell, cell.getContext())}
//                     </TableCell>
//                   ))}
//                 </TableRow>
//               ))
//             ) : (
//               <TableRow>
//                 <TableCell colSpan={columns.length} className="h-24 text-center">
//                   No results.
//                 </TableCell>
//               </TableRow>
//             )}
//           </TableBody>
//         </Table>
//       </div>
//       <DataTablePagination table={table} />
//     </div>
//   );
// }

import * as React from 'react';
import {
  ColumnDef,
  ColumnFiltersState,
  SortingState,
  VisibilityState,
  flexRender,
  getCoreRowModel,
  getFacetedRowModel,
  getFacetedUniqueValues,
  getFilteredRowModel,
  getPaginationRowModel,
  getSortedRowModel,
  useReactTable,
} from '@tanstack/react-table';

import { Table, TableBody, TableCell, TableHead, TableHeader, TableRow } from 'components/ui/table';
import { DataTablePagination } from './data-table-pagination';
import { IamTableToolbar } from 'features/Iam/components/iam-table/iam-table-toolbar';

interface DataTableProps<TData, TValue> {
  columns: ColumnDef<TData, TValue>[];
  data: TData[];
  onRowClick?: (data: TData) => void;
}

export function DataTable<TData, TValue>({
  columns,
  data,
  onRowClick,
}: DataTableProps<TData, TValue>) {
  const [rowSelection, setRowSelection] = React.useState({});
  const [columnVisibility, setColumnVisibility] = React.useState<VisibilityState>({});
  const [columnFilters, setColumnFilters] = React.useState<ColumnFiltersState>([]);
  const [sorting, setSorting] = React.useState<SortingState>([]);

  const table = useReactTable({
    data,
    columns,
    state: {
      sorting,
      columnVisibility,
      rowSelection,
      columnFilters,
    },
    enableRowSelection: true,
    onRowSelectionChange: setRowSelection,
    onSortingChange: setSorting,
    onColumnFiltersChange: setColumnFilters,
    onColumnVisibilityChange: setColumnVisibility,
    getCoreRowModel: getCoreRowModel(),
    getFilteredRowModel: getFilteredRowModel(),
    getPaginationRowModel: getPaginationRowModel(),
    getSortedRowModel: getSortedRowModel(),
    getFacetedRowModel: getFacetedRowModel(),
    getFacetedUniqueValues: getFacetedUniqueValues(),
  });

  return (
    <div className="space-y-4">
      <IamTableToolbar table={table} />
      <div className="rounded-md border bg-white">
        <div className="w-full overflow-auto">
          <div className="min-w-full inline-block align-middle">
            <div className="overflow-x-auto">
              <Table>
                <TableHeader>
                  {table.getHeaderGroups().map((headerGroup) => (
                    <TableRow key={headerGroup.id}>
                      {headerGroup.headers.map((header) => {
                        return (
                          <TableHead key={header.id} colSpan={header.colSpan}>
                            {header.isPlaceholder
                              ? null
                              : flexRender(header.column.columnDef.header, header.getContext())}
                          </TableHead>
                        );
                      })}
                    </TableRow>
                  ))}
                </TableHeader>
                <TableBody>
                  {table.getRowModel().rows?.length ? (
                    table.getRowModel().rows.map((row) => (
<<<<<<< HEAD
                      <TableRow key={row.id} data-state={row.getIsSelected() && 'selected'}>
=======
                      <TableRow
                        key={row.id}
                        data-state={row.getIsSelected() && 'selected'}
                        onClick={() => onRowClick?.(row.original)}
                        className="cursor-pointer hover:bg-gray-50"
                      >
>>>>>>> d6867195
                        {row.getVisibleCells().map((cell) => (
                          <TableCell key={cell.id}>
                            {flexRender(cell.column.columnDef.cell, cell.getContext())}
                          </TableCell>
                        ))}
                      </TableRow>
                    ))
                  ) : (
                    <TableRow>
                      <TableCell colSpan={columns.length} className="h-24 text-center">
                        No results.
                      </TableCell>
                    </TableRow>
                  )}
                </TableBody>
              </Table>
            </div>
          </div>
        </div>
      </div>
      <DataTablePagination table={table} />
    </div>
  );
}<|MERGE_RESOLUTION|>--- conflicted
+++ resolved
@@ -1,103 +1,3 @@
-// import * as React from 'react';
-// import {
-//   ColumnDef,
-//   ColumnFiltersState,
-//   SortingState,
-//   VisibilityState,
-//   flexRender,
-//   getCoreRowModel,
-//   getFacetedRowModel,
-//   getFacetedUniqueValues,
-//   getFilteredRowModel,
-//   getPaginationRowModel,
-//   getSortedRowModel,
-//   useReactTable,
-// } from '@tanstack/react-table';
-
-// import { Table, TableBody, TableCell, TableHead, TableHeader, TableRow } from 'components/ui/table';
-
-// import { DataTablePagination } from './data-table-pagination';
-// import { IamTableToolbar } from 'features/Iam/components/iam-table/iam-table-toolbar';
-
-// interface DataTableProps<TData, TValue> {
-//   columns: ColumnDef<TData, TValue>[];
-//   data: TData[];
-// }
-
-// export function DataTable<TData, TValue>({ columns, data }: DataTableProps<TData, TValue>) {
-//   const [rowSelection, setRowSelection] = React.useState({});
-//   const [columnVisibility, setColumnVisibility] = React.useState<VisibilityState>({});
-//   const [columnFilters, setColumnFilters] = React.useState<ColumnFiltersState>([]);
-//   const [sorting, setSorting] = React.useState<SortingState>([]);
-
-//   const table = useReactTable({
-//     data,
-//     columns,
-//     state: {
-//       sorting,
-//       columnVisibility,
-//       rowSelection,
-//       columnFilters,
-//     },
-//     enableRowSelection: true,
-//     onRowSelectionChange: setRowSelection,
-//     onSortingChange: setSorting,
-//     onColumnFiltersChange: setColumnFilters,
-//     onColumnVisibilityChange: setColumnVisibility,
-//     getCoreRowModel: getCoreRowModel(),
-//     getFilteredRowModel: getFilteredRowModel(),
-//     getPaginationRowModel: getPaginationRowModel(),
-//     getSortedRowModel: getSortedRowModel(),
-//     getFacetedRowModel: getFacetedRowModel(),
-//     getFacetedUniqueValues: getFacetedUniqueValues(),
-//   });
-
-//   return (
-//     <div className="space-y-4">
-//       <IamTableToolbar table={table} />
-//       <div className="rounded-md border bg-white">
-//         <Table>
-//           <TableHeader>
-//             {table.getHeaderGroups().map((headerGroup) => (
-//               <TableRow key={headerGroup.id}>
-//                 {headerGroup.headers.map((header) => {
-//                   return (
-//                     <TableHead key={header.id} colSpan={header.colSpan}>
-//                       {header.isPlaceholder
-//                         ? null
-//                         : flexRender(header.column.columnDef.header, header.getContext())}
-//                     </TableHead>
-//                   );
-//                 })}
-//               </TableRow>
-//             ))}
-//           </TableHeader>
-//           <TableBody>
-//             {table.getRowModel().rows?.length ? (
-//               table.getRowModel().rows.map((row) => (
-//                 <TableRow key={row.id} data-state={row.getIsSelected() && 'selected'}>
-//                   {row.getVisibleCells().map((cell) => (
-//                     <TableCell key={cell.id}>
-//                       {flexRender(cell.column.columnDef.cell, cell.getContext())}
-//                     </TableCell>
-//                   ))}
-//                 </TableRow>
-//               ))
-//             ) : (
-//               <TableRow>
-//                 <TableCell colSpan={columns.length} className="h-24 text-center">
-//                   No results.
-//                 </TableCell>
-//               </TableRow>
-//             )}
-//           </TableBody>
-//         </Table>
-//       </div>
-//       <DataTablePagination table={table} />
-//     </div>
-//   );
-// }
-
 import * as React from 'react';
 import {
   ColumnDef,
@@ -182,16 +82,12 @@
                 <TableBody>
                   {table.getRowModel().rows?.length ? (
                     table.getRowModel().rows.map((row) => (
-<<<<<<< HEAD
-                      <TableRow key={row.id} data-state={row.getIsSelected() && 'selected'}>
-=======
                       <TableRow
                         key={row.id}
                         data-state={row.getIsSelected() && 'selected'}
                         onClick={() => onRowClick?.(row.original)}
                         className="cursor-pointer hover:bg-gray-50"
                       >
->>>>>>> d6867195
                         {row.getVisibleCells().map((cell) => (
                           <TableCell key={cell.id}>
                             {flexRender(cell.column.columnDef.cell, cell.getContext())}
