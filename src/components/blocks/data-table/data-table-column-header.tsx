--- conflicted
+++ resolved
@@ -2,15 +2,6 @@
 import { ArrowDown, ArrowUp, ChevronsUpDown } from 'lucide-react';
 import { cn } from 'lib/utils';
 import { Button } from 'components/ui/button';
-<<<<<<< HEAD
-import {
-  DropdownMenu,
-  DropdownMenuContent,
-  DropdownMenuItem,
-  DropdownMenuTrigger,
-} from 'components/ui/dropdown-menu';
-=======
->>>>>>> 803f8739
 
 interface DataTableColumnHeaderProps<TData, TValue> extends React.HTMLAttributes<HTMLDivElement> {
   column: Column<TData, TValue>;
@@ -45,37 +36,10 @@
 
   return (
     <div className={cn('flex items-center space-x-2', className)}>
-<<<<<<< HEAD
-      <DropdownMenu>
-        <DropdownMenuTrigger asChild>
-          <Button variant="ghost" size="sm" className="-ml-3 h-8 data-[state=open]:bg-accent">
-            <span>{title}</span>
-            {column.getIsSorted() === 'desc' ? (
-              <ArrowDown />
-            ) : column.getIsSorted() === 'asc' ? (
-              <ArrowUp />
-            ) : (
-              <ChevronsUpDown />
-            )}
-          </Button>
-        </DropdownMenuTrigger>
-        <DropdownMenuContent align="start">
-          <DropdownMenuItem onClick={() => column.toggleSorting(false)}>
-            <ArrowUp className="h-3.5 w-3.5 text-muted-foreground/70" />
-            Asc
-          </DropdownMenuItem>
-          <DropdownMenuItem onClick={() => column.toggleSorting(true)}>
-            <ArrowDown className="h-3.5 w-3.5 text-muted-foreground/70" />
-            Desc
-          </DropdownMenuItem>
-        </DropdownMenuContent>
-      </DropdownMenu>
-=======
       <Button variant="ghost" size="sm" onClick={handleSort} className="-ml-3 h-8 hover:bg-accent">
         <span>{title}</span>
         {getSortIcon(column)}
       </Button>
->>>>>>> 803f8739
     </div>
   );
 }