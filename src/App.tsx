import { useLanguageContext, LanguageProvider } from './i18n/language-context';
import { LoadingOverlay } from './components/core/loading-overlay';
import './i18n/i18n';
import { BrowserRouter, Routes, Route, Navigate } from 'react-router-dom';
import { QueryClient, QueryClientProvider } from '@tanstack/react-query';
import { Toaster } from '@/components/ui/toaster';
import { ClientMiddleware } from '@/state/client-middleware';
import MainLayout from '@/pages/main/main-layout';
import TaskPage from './pages/main/iam-table';
import { Profile } from './pages/profile/profile';
import { ThemeProvider } from '@/styles/theme/theme-provider';
import { Inventory } from './pages/inventory/inventory';
import { InventoryDetails } from './pages/inventory/inventory-details';
import { SidebarProvider } from '@/components/ui/sidebar';
<<<<<<< HEAD
import { Email } from './pages/email/email';
=======
import { Email } from '@/pages/email';
import { VerifyOtpKey } from './pages/auth/verify-otp-key/verify-otp-key';
>>>>>>> 05eb6eed
import { InventoryForm } from './features/inventory/component/inventory-form/inventory-form';
import TaskManager from './pages/task-manager/task-manager';
import { CalendarPage } from '@/pages/calendar';
import { Finance } from '@/pages/finance';
import { InvoicesPage } from './pages/invoices/invoices';
import { InvoiceDetailsPage } from './pages/invoices/invoices-detail';
import { CreateInvoice, EditInvoice } from './features/invoices';
import { ChatPage } from '@/pages/chat';
import { Dashboard } from '@/pages/dashboard';
import { NotFound, ServiceUnavailable } from '@/pages/error';
import { ActivityLog } from '@/pages/activity-log';
import { Timeline } from '@/pages/timeline';
<<<<<<< HEAD
import { AuthRoutes } from './routes/auth.route';
=======
import { FileManagerMyFiles, SharedWithMe, Trash } from '@/pages/file-manager';
>>>>>>> 05eb6eed

const queryClient = new QueryClient();

function AppContent() {
  const { isLoading } = useLanguageContext();

  if (isLoading) {
    return <LoadingOverlay />;
  }

  return (
    <div className="min-h-screen bg-background font-sans antialiased relative">
      <ClientMiddleware>
        <ThemeProvider>
          <SidebarProvider>
            <Routes>
              {AuthRoutes}
              {/* <Route element={<AuthLayout />}>
                <Route path="/login" element={<SigninPage />} />
                <Route path="/signup" element={<SignupPage />} />
                <Route path="/sent-email" element={<EmailVerification />} />
                <Route path="/activate" element={<SetPasswordPage />} />
                <Route path="/resetpassword" element={<ResetPasswordPage />} />
                <Route path="/success" element={<ActivationSuccess />} />
                <Route path="/activate-failed" element={<VerificationFailed />} />
                <Route path="/forgot-password" element={<ForgotPasswordPage />} />
                <Route path="/verify-key" element={<VerifyOtpKey />} />
              </Route> */}

              <Route element={<MainLayout />}>
                <Route path="/dashboard" element={<Dashboard />} />
                <Route path="/finance" element={<Finance />} />
                <Route path="/profile" element={<Profile />} />
                <Route path="/inventory" element={<Inventory />} />
                <Route path="/inventory/add" element={<InventoryForm />} />
                <Route path="/inventory/:itemId" element={<InventoryDetails />} />

                <Route path="/activity-log" element={<ActivityLog />} />
                <Route path="/timeline" element={<Timeline />} />
                <Route path="/mail" element={<Email />} />
                <Route path="/mail/:category" element={<Email />} />
                <Route path="/mail/:category/:emailId" element={<Email />} />
                <Route path="/mail/:category/:labels/:emailId" element={<Email />} />
                <Route path="/identity-management" element={<TaskPage />} />
                <Route path="/task-manager" element={<TaskManager />} />
                <Route path="/chat" element={<ChatPage />} />
                {/* 
                To implement permissions for feature Invoices

                <Route
                  path="/invoices"
                  element={
                    <PermissionGuard
                      permissions={[MENU_PERMISSIONS.INVOICE_READ, MENU_PERMISSIONS.INVOICE_WRITE]}
                      fallbackType="dialog"
                    >
                      <InvoicesPage />
                    </PermissionGuard>
                  }
                />

                <Route
                  path="/invoices/create-invoice"
                  element={
                    <PermissionGuard
                      permissions={[MENU_PERMISSIONS.INVOICE_WRITE]}
                      fallbackType="dialog"
                    >
                      <CreateInvoice />
                    </PermissionGuard>
                  }
                />

                <Route
                  path="/invoices/:invoiceId/edit"
                  element={
                    <PermissionGuard
                      permissions={[MENU_PERMISSIONS.INVOICE_WRITE]}
                      fallbackType="dialog"
                    >
                      <EditInvoice />
                    </PermissionGuard
                  }
                />
                */}

                <Route path="/invoices" element={<InvoicesPage />} />
                <Route path="/invoices/create-invoice" element={<CreateInvoice />} />
                <Route path="/invoices/:invoiceId/edit" element={<EditInvoice />} />

                <Route path="/invoices/:invoiceId" element={<InvoiceDetailsPage />} />
                <Route path="/file-manager/my-files" element={<FileManagerMyFiles />} />
                <Route path="/file-manager/shared-files" element={<SharedWithMe />} />
                <Route path="/file-manager/trash" element={<Trash />} />
                <Route path="/file-manager/my-files/:folderId" element={<FileManagerMyFiles />} />
                <Route path="/file-manager/shared-files/:folderId" element={<SharedWithMe />} />
                <Route path="/file-manager/trash/:folderId" element={<Trash />} />

                <Route path="/calendar" element={<CalendarPage />} />
                <Route path="/503" element={<ServiceUnavailable />} />
                <Route path="/404" element={<NotFound />} />
              </Route>

              {/* redirecting */}
              <Route path="/" element={<Navigate to="/dashboard" />} />
              <Route path="/file-manager" element={<Navigate to="/file-manager/my-files" />} />
              <Route path="/my-files" element={<Navigate to="/file-manager/my-files" />} />
              <Route path="/shared-files" element={<Navigate to="/file-manager/shared-files" />} />
              <Route path="/trash" element={<Navigate to="/file-manager/trash" />} />

              <Route path="*" element={<Navigate to="/404" />} />
            </Routes>
          </SidebarProvider>
        </ThemeProvider>
      </ClientMiddleware>
      <Toaster />
    </div>
  );
}

function App() {
  return (
    <BrowserRouter>
      <QueryClientProvider client={queryClient}>
        <LanguageProvider defaultLanguage="en-US" defaultModules={['common', 'auth']}>
          <AppContent />
        </LanguageProvider>
      </QueryClientProvider>
    </BrowserRouter>
  );
}

export default App;<|MERGE_RESOLUTION|>--- conflicted
+++ resolved
@@ -12,12 +12,7 @@
 import { Inventory } from './pages/inventory/inventory';
 import { InventoryDetails } from './pages/inventory/inventory-details';
 import { SidebarProvider } from '@/components/ui/sidebar';
-<<<<<<< HEAD
-import { Email } from './pages/email/email';
-=======
 import { Email } from '@/pages/email';
-import { VerifyOtpKey } from './pages/auth/verify-otp-key/verify-otp-key';
->>>>>>> 05eb6eed
 import { InventoryForm } from './features/inventory/component/inventory-form/inventory-form';
 import TaskManager from './pages/task-manager/task-manager';
 import { CalendarPage } from '@/pages/calendar';
@@ -30,11 +25,8 @@
 import { NotFound, ServiceUnavailable } from '@/pages/error';
 import { ActivityLog } from '@/pages/activity-log';
 import { Timeline } from '@/pages/timeline';
-<<<<<<< HEAD
 import { AuthRoutes } from './routes/auth.route';
-=======
 import { FileManagerMyFiles, SharedWithMe, Trash } from '@/pages/file-manager';
->>>>>>> 05eb6eed
 
 const queryClient = new QueryClient();
 
