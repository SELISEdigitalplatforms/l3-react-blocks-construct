--- conflicted
+++ resolved
@@ -43,46 +43,21 @@
       <ClientMiddleware>
         <ThemeProvider>
           <SidebarProvider>
-<<<<<<< HEAD
-            <Suspense fallback={<LoadingOverlay />}>
-              <Routes>
-                {AuthRoutes}
-                {/* <Route element={<AuthLayout />}>
-                <Route path="/login" element={<SigninPage />} />
-                <Route path="/signup" element={<SignupPage />} />
-                <Route path="/sent-email" element={<EmailVerification />} />
-                <Route path="/activate" element={<SetPasswordPage />} />
-                <Route path="/resetpassword" element={<ResetPasswordPage />} />
-                <Route path="/success" element={<ActivationSuccess />} />
-                <Route path="/activate-failed" element={<VerificationFailed />} />
-                <Route path="/forgot-password" element={<ForgotPasswordPage />} />
-                <Route path="/verify-key" element={<VerifyOtpKey />} />
-              </Route> */}
-
-                <Route
-                  element={
-                    <Guard>
-                      <MainLayout />
-                    </Guard>
-                  }
-                >
-                  <Route path="/dashboard" element={<DashboardPage />} />
-                  <Route path="/finance" element={<FinancePage />} />
-                  <Route path="/profile" element={<ProfilePage />} />
-                  <Route path="/inventory" element={<InventoryPage />} />
-                  <Route path="/inventory/add" element={<InventoryFormPage />} />
-                  <Route path="/inventory/:itemId" element={<InventoryDetailsPage />} />
-=======
             <Routes>
               {AuthRoutes}
-              <Route element={<MainLayout />}>
+              <Route
+                element={
+                  <Guard>
+                    <MainLayout />
+                  </Guard>
+                }
+              >
                 <Route path="/dashboard" element={<DashboardPage />} />
                 <Route path="/finance" element={<FinancePage />} />
                 <Route path="/profile" element={<ProfilePage />} />
                 <Route path="/inventory" element={<InventoryPage />} />
                 <Route path="/inventory/add" element={<InventoryFormPage />} />
                 <Route path="/inventory/:itemId" element={<InventoryDetailsPage />} />
->>>>>>> 625d863d
 
                 <Route path="/activity-log" element={<ActivityLogPage />} />
                 <Route path="/timeline" element={<TimelinePage />} />
@@ -93,50 +68,9 @@
                 <Route path="/identity-management" element={<UsersTablePage />} />
                 <Route path="/task-manager" element={<TaskManagerPage />} />
                 <Route path="/chat" element={<ChatPage />} />
-                {/* 
-                To implement permissions for feature Invoices
-
-                <Route
-                  path="/invoices"
-                  element={
-                    <PermissionGuard
-                      permissions={[MENU_PERMISSIONS.INVOICE_READ, MENU_PERMISSIONS.INVOICE_WRITE]}
-                      fallbackType="dialog"
-                    >
-                      <InvoicesPage />
-                    </PermissionGuard>
-                  }
-                />
-
-                <Route
-                  path="/invoices/create-invoice"
-                  element={
-                    <PermissionGuard
-                      permissions={[MENU_PERMISSIONS.INVOICE_WRITE]}
-                      fallbackType="dialog"
-                    >
-                      <CreateInvoice />
-                    </PermissionGuard>
-                  }
-                />
-
-                <Route
-                  path="/invoices/:invoiceId/edit"
-                  element={
-                    <PermissionGuard
-                      permissions={[MENU_PERMISSIONS.INVOICE_WRITE]}
-                      fallbackType="dialog"
-                    >
-                      <EditInvoice />
-                    </PermissionGuard
-                  }
-                />
-                */}
-
                 <Route path="/invoices" element={<InvoicesPage />} />
                 <Route path="/invoices/create-invoice" element={<CreateInvoicePage />} />
                 <Route path="/invoices/:invoiceId/edit" element={<EditInvoicePage />} />
-
                 <Route path="/invoices/:invoiceId" element={<InvoiceDetailsPage />} />
                 <Route path="/file-manager/my-files" element={<FileManagerMyFilesPage />} />
                 <Route path="/file-manager/shared-files" element={<SharedWithMePage />} />
