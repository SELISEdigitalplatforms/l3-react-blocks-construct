--- conflicted
+++ resolved
@@ -25,14 +25,11 @@
 import { SidebarProvider } from 'components/ui/sidebar';
 import { Email } from './pages/email/email';
 import { VerifyOtpKey } from './pages/auth/verify-otp-key/verify-otp-key';
-<<<<<<< HEAD
-import ActivityLog from './pages/activity-log-v1/activity-log';
-=======
-import ActivityLog from './pages/activity-log-v2/activity-log';
->>>>>>> 30a77721
 import { InventoryForm } from './features/inventory/component/inventory-form/inventory-form';
 import CardView from './pages/task-manager/card-view';
 import TaskManager from './pages/task-manager/task-manager';
+import ActivityLogPage2 from './pages/activity-log-v2/activity-log';
+import ActivityLogPage1 from './pages/activity-log-v1/activity-log';
 
 const queryClient = new QueryClient();
 
@@ -78,15 +75,11 @@
                 <Route path="/inventory" element={<Inventory />} />
                 <Route path="/inventory/add" element={<InventoryForm />} />
                 <Route path="/inventory/:itemId" element={<InventoryDetails />} />
-<<<<<<< HEAD
-                <Route path="/mail" element={<Email />} />
-                <Route path="/activity-log-v1" element={<ActivityLog />} />
-=======
-                <Route path="/activity-log-v2" element={<ActivityLog />} />
+                <Route path="/activity-log-v1" element={<ActivityLogPage1 />} />
+                <Route path="/activity-log-v2" element={<ActivityLogPage2 />} />
                 <Route path="/mail/:category" element={<Email />} />
                 <Route path="/mail/:category/:emailId" element={<Email />} />
                 <Route path="/mail/:category/:labels/:emailId" element={<Email />} />
->>>>>>> 30a77721
                 <Route path="/help" element={<Help />} />
                 <Route path="/identity-management" element={<TaskPage />} />
                 <Route path="/services/storage" element={<Storage />} />
