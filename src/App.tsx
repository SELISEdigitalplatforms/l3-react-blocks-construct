--- conflicted
+++ resolved
@@ -70,11 +70,8 @@
                 <Route path="/profile" element={<Profile />} />
                 <Route path="/inventory" element={<Inventory />} />
                 <Route path="/inventory/:itemId" element={<InventoryDetails />} />
-<<<<<<< HEAD
                 <Route path="/mail" element={<Email />} />
-=======
                 <Route path="/activity-log" element={<ActivityLog />} />
->>>>>>> 986e6650
                 <Route path="/help" element={<Help />} />
                 <Route path="/identity-management" element={<TaskPage />} />
                 <Route path="/services/storage" element={<Storage />} />
