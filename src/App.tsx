--- conflicted
+++ resolved
@@ -75,18 +75,12 @@
                 <Route path="/inventory" element={<Inventory />} />
                 <Route path="/inventory/add" element={<InventoryForm />} />
                 <Route path="/inventory/:itemId" element={<InventoryDetails />} />
-<<<<<<< HEAD
                 <Route path="/activity-log-v1" element={<ActivityLogPage1 />} />
                 <Route path="/activity-log-v2" element={<ActivityLogPage2 />} />
-=======
-                <Route path="/activity-log-v2" element={<ActivityLog />} />
-
                 <Route path="/mail" element={<Email />} />
->>>>>>> a1bd61dd
                 <Route path="/mail/:category" element={<Email />} />
                 <Route path="/mail/:category/:emailId" element={<Email />} />
                 <Route path="/mail/:category/:labels/:emailId" element={<Email />} />
-
                 <Route path="/help" element={<Help />} />
                 <Route path="/identity-management" element={<TaskPage />} />
                 <Route path="/services/storage" element={<Storage />} />
