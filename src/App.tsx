--- conflicted
+++ resolved
@@ -27,11 +27,8 @@
 import { VerifyOtpKey } from './pages/auth/verify-otp-key/verify-otp-key';
 import ActivityLog from './pages/activity-log-v2/activity-log';
 import { InventoryForm } from './features/inventory/component/inventory-form/inventory-form';
-<<<<<<< HEAD
 import CardView from './pages/task-manager/card-view';
-=======
 import TaskManager from './pages/task-manager/task-manager';
->>>>>>> c9d7b1eb
 
 const queryClient = new QueryClient();
 
@@ -85,11 +82,8 @@
                 <Route path="/identity-management" element={<TaskPage />} />
                 <Route path="/services/storage" element={<Storage />} />
                 <Route path="/services/mail" element={<Mail />} />
-<<<<<<< HEAD
                 <Route path="/card-view" element={<CardView />} />
-=======
                 <Route path="/task-manager" element={<TaskManager />} />
->>>>>>> c9d7b1eb
               </Route>
 
               {/* redirecting */}
