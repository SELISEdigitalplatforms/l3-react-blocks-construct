import { useAuthStore } from '../state/store/auth';
import { getRefreshToken } from '../features/auth/services/auth.service';

interface Https {
  get<T>(url: string, headers?: HeadersInit): Promise<T>;
  post<T>(url: string, body: BodyInit, headers?: HeadersInit): Promise<T>;
  put<T>(url: string, body: BodyInit, headers?: HeadersInit): Promise<T>;
  delete<T>(url: string, headers?: HeadersInit): Promise<T>;
  request<T>(url: string, options: RequestOptions): Promise<T>;
}

interface RequestOptions {
  method: 'GET' | 'POST' | 'PUT' | 'DELETE';
  headers?: HeadersInit;
  body?: BodyInit;
}

// const PUBLIC_ENDPOINTS = ['/iam/v1/Account/Activate'];

export class HttpError extends Error {
  status: number;
  error: Record<string, unknown>;

  constructor(status: number, error: Record<string, unknown>) {
    super(error.toString());
    this.status = status;
    this.error = error;
  }
}

const BASE_URL = process.env.REACT_APP_PUBLIC_BACKEND_URL?.replace(/\/$/, '');
const BLOCKS_KEY = process.env.REACT_APP_PUBLIC_X_BLOCKS_KEY || '';

export const clients: Https = {
  async get<T>(url: string, headers: HeadersInit = {}): Promise<T> {
    return this.request<T>(url, { method: 'GET', headers });
  },

  async post<T>(url: string, body: BodyInit, headers: HeadersInit = {}): Promise<T> {
    return this.request<T>(url, { method: 'POST', headers, body });
  },

  async put<T>(url: string, body: BodyInit, headers: HeadersInit = {}): Promise<T> {
    return this.request<T>(url, { method: 'PUT', headers, body });
  },

  async delete<T>(url: string, headers: HeadersInit = {}): Promise<T> {
    return this.request<T>(url, { method: 'DELETE', headers });
  },

  async request<T>(url: string, { method, headers = {}, body }: RequestOptions): Promise<T> {
    const fullUrl = url.startsWith('http') ? url : `${BASE_URL}/${url.replace(/^\//, '')}`;

    // const isPublicEndpoint = PUBLIC_ENDPOINTS.some((endpoint) => url.includes(endpoint));

    // const config: RequestInit = {
    //   method,
    //   ...(process.env.REACT_APP_COOKIE_ENABLED === 'true' && {
    //     credentials: 'include',
    //   }),
    //   headers: new Headers({
    //     'Content-Type': 'application/json',
    //     'x-blocks-key': BLOCKS_KEY,
    //     // ...(!isPublicEndpoint && {
    //     //   Authorization: `bearer ${useAuthStore.getState().accessToken}`,
    //     // }),
    //     ...(process.env.REACT_APP_COOKIE_ENABLED === 'true' && {
    //       Authorization: `bearer ${useAuthStore.getState().accessToken}`,
    //     }),

    //     ...(headers instanceof Headers ? Object.fromEntries(headers.entries()) : headers),
    //   }),
    // };

    const config: RequestInit = {
      method,
      ...(process.env.REACT_APP_COOKIE_ENABLED === 'true' && {
        credentials: 'include',
      }),
      headers: new Headers({
        'Content-Type': 'application/json',
        'x-blocks-key': BLOCKS_KEY,
<<<<<<< HEAD
        ...(process.env.REACT_APP_COOKIE_ENABLED === 'true' &&
=======
        ...(process.env.REACT_APP_COOKIE_ENABLED === 'false' &&
>>>>>>> f80787ec
          useAuthStore.getState().accessToken && {
            Authorization: `bearer ${useAuthStore.getState().accessToken}`,
          }),
        ...(headers instanceof Headers ? Object.fromEntries(headers.entries()) : headers),
      }),
    };

    if (body) {
      config.body = body;
    }

    try {
      const response = await fetch(fullUrl, config);

      if (!response.ok) {
        if (response.status === 401) {
          const authStore = useAuthStore.getState();
          if (!authStore.refreshToken) {
            throw new HttpError(response.status, {
              error: 'invalid_refresh_token',
            });
          }

          const refreshTokenRes = await getRefreshToken();
          if (refreshTokenRes.error === 'invalid_refresh_token') {
            throw new HttpError(response.status, refreshTokenRes);
          }

          authStore.setAccessToken(refreshTokenRes.access_token);
          return this.request<T>(url, { method, headers, body });
        }

        const err = await response.json();
        throw new HttpError(response.status, err);
      }

      return response.json() as Promise<T>;
    } catch (error) {
      if (error instanceof HttpError) {
        throw error;
      }
      throw new HttpError(500, { error: 'Network error' });
    }
  },
};<|MERGE_RESOLUTION|>--- conflicted
+++ resolved
@@ -74,17 +74,11 @@
 
     const config: RequestInit = {
       method,
-      ...(process.env.REACT_APP_COOKIE_ENABLED === 'true' && {
-        credentials: 'include',
-      }),
+      credentials: 'include',
       headers: new Headers({
         'Content-Type': 'application/json',
         'x-blocks-key': BLOCKS_KEY,
-<<<<<<< HEAD
-        ...(process.env.REACT_APP_COOKIE_ENABLED === 'true' &&
-=======
         ...(process.env.REACT_APP_COOKIE_ENABLED === 'false' &&
->>>>>>> f80787ec
           useAuthStore.getState().accessToken && {
             Authorization: `bearer ${useAuthStore.getState().accessToken}`,
           }),
