--- conflicted
+++ resolved
@@ -32,13 +32,6 @@
   const is404Error = (error: any) => {
     return (
       error?.message?.includes('HTTP 404') ||
-<<<<<<< HEAD
-      error?.response?.status === 404 ||
-      error?.status === 404
-    );
-  };
-
-=======
       error?.message?.includes('HTTP 403') ||
       error?.message?.includes('HTTP 406') ||
       error?.message?.includes('HTTP 424') ||
@@ -70,7 +63,6 @@
     return false;
   };
 
->>>>>>> 6ad9fb3f
   if (isLoading) return null;
 
   return (
@@ -126,8 +118,6 @@
               </div>
             </div>
           </div>
-<<<<<<< HEAD
-=======
         ) : is500Error(loginOptionsError) ? (
           <div className="w-full max-w-xl mx-auto">
             <div className="relative overflow-hidden rounded-xl border border-orange-200 bg-gradient-to-br from-orange-50 to-orange-100/50 p-8 shadow-xl">
@@ -154,7 +144,6 @@
               </div>
             </div>
           </div>
->>>>>>> 6ad9fb3f
         ) : (
           <Outlet />
         )}
