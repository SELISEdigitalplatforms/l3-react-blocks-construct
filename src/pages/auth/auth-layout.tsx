--- conflicted
+++ resolved
@@ -32,7 +32,6 @@
   const is404Error = (error: any) => {
     return (
       error?.message?.includes('HTTP 404') ||
-<<<<<<< HEAD
       error?.message?.includes('HTTP 403') ||
       error?.message?.includes('HTTP 406') ||
       error?.message?.includes('HTTP 424') ||
@@ -64,13 +63,6 @@
     return false;
   };
 
-=======
-      error?.response?.status === 404 ||
-      error?.status === 404
-    );
-  };
-
->>>>>>> 4a1e8f08
   if (isLoading) return null;
 
   return (
@@ -126,7 +118,6 @@
               </div>
             </div>
           </div>
-<<<<<<< HEAD
         ) : is500Error(loginOptionsError) ? (
           <div className="w-full max-w-xl mx-auto">
             <div className="relative overflow-hidden rounded-xl border border-orange-200 bg-gradient-to-br from-orange-50 to-orange-100/50 p-8 shadow-xl">
@@ -153,8 +144,6 @@
               </div>
             </div>
           </div>
-=======
->>>>>>> 4a1e8f08
         ) : (
           <Outlet />
         )}
