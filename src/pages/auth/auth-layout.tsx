import { useLayoutEffect, useState } from 'react';
import { Outlet, useNavigate } from 'react-router-dom';
<<<<<<< HEAD
import { AlertTriangle } from 'lucide-react';
import { useAuthState } from '@/state/client-middleware';
import bgAuthLight from '@/assets/images/bg_auth_light.svg';
import bgAuthDark from '@/assets/images/bg_auth_dark.svg';
import { useTheme } from '@/styles/theme/theme-provider';
import { LanguageSelector } from '@/components/core';
import { useGetLoginOptions } from '@/modules/auth/hooks/use-auth';
=======
import { AlertTriangle, SquareArrowOutUpRight, X } from 'lucide-react';
import { useAuthState } from 'state/client-middleware';
import bgAuthLight from 'assets/images/bg_auth_light.svg';
import bgAuthDark from 'assets/images/bg_auth_dark.svg';
import { useTheme } from 'styles/theme/theme-provider';
import LanguageSelector from 'components/blocks/language-selector/language-selector';
import { useGetLoginOptions } from 'features/auth/hooks/use-auth';
import { Button } from 'components/ui/button';
>>>>>>> 6771459a

export function AuthLayout() {
  const { isLoading, error: loginOptionsError } = useGetLoginOptions();
  const navigate = useNavigate();
  const { isMounted, isAuthenticated } = useAuthState();
  const { theme } = useTheme();
  const [showBanner, setShowBanner] = useState(true);

  useLayoutEffect(() => {
    // Don't redirect if we're on the MFA verification page
    if (isAuthenticated && !window.location.pathname.includes('/verify-key')) {
      navigate('/');
    }
  }, [isAuthenticated, navigate]);

  if (!isMounted) return null;

  const getBackgroundImage = () => {
    if (theme === 'system') {
      return window.matchMedia('(prefers-color-scheme: dark)').matches ? bgAuthDark : bgAuthLight;
    }
    return theme === 'dark' ? bgAuthDark : bgAuthLight;
  };

  const is404Error = (error: any) => {
    return (
      error?.message?.includes('HTTP 404') ||
      error?.message?.includes('HTTP 403') ||
      error?.message?.includes('HTTP 406') ||
      error?.message?.includes('HTTP 424') ||
      error?.response?.status === 404 ||
      error?.response?.status === 403 ||
      error?.response?.status === 406 ||
      error?.response?.status === 424 ||
      error?.status === 404 ||
      error?.status === 403 ||
      error?.status === 406 ||
      error?.status === 424
    );
  };

  const is500Error = (error: any) => {
    const status = error?.response?.status || error?.status;
    if (status && status >= 500 && status < 600) {
      return true;
    }

    if (error?.message) {
      const httpMatch = error.message.match(/HTTP (\d{3})/);
      if (httpMatch) {
        const statusFromMessage = parseInt(httpMatch[1], 10);
        return statusFromMessage >= 500 && statusFromMessage < 600;
      }
    }

    return false;
  };

  const renderAuthContent = () => {
    if (is404Error(loginOptionsError)) {
      return (
        <div className="w-full max-w-xl mx-auto">
          <div className="relative overflow-hidden rounded-xl border border-red-200 bg-gradient-to-br from-red-50 to-red-100/50 p-8 shadow-xl">
            <div className="absolute inset-0 bg-gradient-to-br from-red-50/80 to-transparent"></div>
            <div className="relative z-10">
              <div className="mb-4 flex justify-center">
                <div className="rounded-full bg-red-100 p-3">
                  <AlertTriangle className="h-8 w-8 text-red-600" />
                </div>
              </div>
              <div className="text-center space-y-4">
                <h2 className="text-2xl font-bold text-red-900 tracking-tight">
                  Incorrect Project Key
                </h2>
                <div className="space-y-3 text-red-700">
                  <p className="text-base leading-relaxed">
                    It seems your project is not set up in the Blocks Cloud.
                  </p>
                  <p className="text-sm leading-relaxed">
                    Please create a project at{' '}
                    <a
                      href="https://cloud.seliseblocks.com"
                      className="font-semibold underline decoration-red-400 underline-offset-2 hover:decoration-red-600 transition-colors"
                      target="_blank"
                      rel="noopener noreferrer"
                    >
                      cloud.seliseblocks.com
                    </a>
                    , then update your{' '}
                    <code className="inline-flex items-center px-2 py-1 rounded-md bg-red-200/60 text-red-800 font-mono text-xs border border-red-300/50">
                      .env
                    </code>{' '}
                    configuration in Construct accordingly.
                  </p>
                </div>
              </div>
            </div>
          </div>
        </div>
      );
    }

    if (is500Error(loginOptionsError)) {
      return (
        <div className="w-full max-w-xl mx-auto">
          <div className="relative overflow-hidden rounded-xl border border-orange-200 bg-gradient-to-br from-orange-50 to-orange-100/50 p-8 shadow-xl">
            <div className="absolute inset-0 bg-gradient-to-br from-orange-50/80 to-transparent"></div>
            <div className="relative z-10">
              <div className="mb-4 flex justify-center">
                <div className="rounded-full bg-orange-100 p-3">
                  <AlertTriangle className="h-8 w-8 text-orange-600" />
                </div>
              </div>
              <div className="text-center space-y-4">
                <h2 className="text-2xl font-bold text-orange-900 tracking-tight">
                  Services Temporarily Unavailable
                </h2>
                <div className="space-y-3 text-orange-700">
                  <p className="text-base leading-relaxed">
                    The services are temporarily unavailable.
                  </p>
                  <p className="text-base leading-relaxed font-semibold">
                    Everything will be back to normal soon.
                  </p>
                </div>
              </div>
            </div>
          </div>
        </div>
      );
    }

    return <Outlet />;
  };

  if (isLoading) return null;
  const isBannerAllowedToVisible = [
    'https://construct.seliseblocks.com/',
    'https://stg-construct.seliseblocks.com',
    'http://dev-construct.seliseblocks.com',
  ].some((path) => window.location.href.startsWith(path));

  return (
    <div className="flex w-full flex-col h-screen">
      {isBannerAllowedToVisible && showBanner && (
        <div className="sm:relative w-full flex items-center sm:justify-between bg-surface py-3 px-4">
          <div className="flex w-full items-center justify-center gap-2">
            <span className="text-sm">
              Experience UILM — explore its capabilities in Blocks Construct using the extension.{' '}
              <a
                href="https://selisegroup.com/blocks/"
                target="_blank"
                rel="noopener noreferrer"
                className="text-sm font-semibold underline hover:text-primary"
              >
                Learn more
              </a>
            </span>
            <a
              href="https://chromewebstore.google.com/detail/ehnhmdghlkaeaiinoahgipdeogkikjem?utm_source=item-share-cb"
              target="_blank"
              rel="noopener noreferrer"
            >
              <Button variant="outline" size="sm" className="!gap-0">
                <span className="capitalize font-bold text-sm hidden sm:inline">Get Extension</span>
                <SquareArrowOutUpRight className="h-4 w-4 sm:ml-2" />
              </Button>
            </a>
          </div>
          <div className="sm:absolute sm:top-4 sm:right-4">
            <Button
              variant="ghost"
              size="icon"
              onClick={() => setShowBanner(false)}
              className="h-fit w-fit p-1 rounded hover:bg-neutral-100 text-medium-emphasis"
            >
              <X className="h-4 w-4" />
            </Button>
          </div>
        </div>
      )}
      <div className="flex w-full min-h-screen relative">
        <div className="hidden md:block w-[36%] relative bg-primary-50">
          <img
            src={getBackgroundImage()}
            alt="bg auth"
            className="w-full h-full object-cover"
            key={theme ?? 'default'}
          />
        </div>
        <div className="flex items-center justify-center w-full px-6 sm:px-20 md:w-[64%] md:px-[14%] lg:px-[16%] 2xl:px-[20%]">
          <div className="absolute top-2 right-4">
            <LanguageSelector />
          </div>
          {renderAuthContent()}
        </div>
      </div>
    </div>
  );
}<|MERGE_RESOLUTION|>--- conflicted
+++ resolved
@@ -1,23 +1,13 @@
 import { useLayoutEffect, useState } from 'react';
 import { Outlet, useNavigate } from 'react-router-dom';
-<<<<<<< HEAD
-import { AlertTriangle } from 'lucide-react';
-import { useAuthState } from '@/state/client-middleware';
+import { AlertTriangle, SquareArrowOutUpRight, X } from 'lucide-react';
 import bgAuthLight from '@/assets/images/bg_auth_light.svg';
 import bgAuthDark from '@/assets/images/bg_auth_dark.svg';
+import { useGetLoginOptions } from '@/modules/auth/hooks/use-auth';
+import { useAuthState } from '@/state/client-middleware';
 import { useTheme } from '@/styles/theme/theme-provider';
+import { Button } from '@/components/ui/button';
 import { LanguageSelector } from '@/components/core';
-import { useGetLoginOptions } from '@/modules/auth/hooks/use-auth';
-=======
-import { AlertTriangle, SquareArrowOutUpRight, X } from 'lucide-react';
-import { useAuthState } from 'state/client-middleware';
-import bgAuthLight from 'assets/images/bg_auth_light.svg';
-import bgAuthDark from 'assets/images/bg_auth_dark.svg';
-import { useTheme } from 'styles/theme/theme-provider';
-import LanguageSelector from 'components/blocks/language-selector/language-selector';
-import { useGetLoginOptions } from 'features/auth/hooks/use-auth';
-import { Button } from 'components/ui/button';
->>>>>>> 6771459a
 
 export function AuthLayout() {
   const { isLoading, error: loginOptionsError } = useGetLoginOptions();
