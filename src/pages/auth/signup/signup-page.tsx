import { Link } from 'react-router-dom';
import { Button } from 'components/ui/button';
import githubIcon from 'assets/images/social_media_github.svg';
import linkedinIcon from 'assets/images/social_media_in.svg';
import microsoftIcon from 'assets/images/social_media_ms.svg';
import googleIcon from 'assets/images/social_media_google.svg';
import { SignupForm } from 'features/auth/components/signup-form';
import darklogo from 'assets/images/construct_logo_dark.svg';
import lightlogo from 'assets/images/construct_logo_light.svg';
import { useTheme } from 'components/core/theme-provider';
import { useTranslation } from 'react-i18next';

export function SignupPage() {
  const { theme } = useTheme();
  const { t } = useTranslation();

  const socialButtons = [
    { icon: googleIcon, alt: 'Google Logo' },
    { icon: microsoftIcon, alt: 'Microsoft Logo' },
    { icon: linkedinIcon, alt: 'LinkedIn Logo' },
    { icon: githubIcon, alt: 'GitHub Logo' },
  ];

  return (
    <div className="flex flex-col gap-6">
      <Logo theme={theme} />
      <SignupHeader t={t} />
      <SignupForm />
      <SocialLoginOptions t={t} socialButtons={socialButtons} />
    </div>
  );
}

type LogoProps = Readonly<{
  theme: string;
}>;

function Logo({ theme }: LogoProps) {
  return (
    <div className="w-32 h-14 mb-2">
      <img src={theme === 'dark' ? darklogo : lightlogo} className="w-full h-full" alt="logo" />
    </div>
  );
}

type SignupHeaderProps = Readonly<{
  t: (key: string) => string;
}>;

function SignupHeader({ t }: SignupHeaderProps) {
  return (
    <div>
      <h2 className="text-2xl font-bold text-high-emphasis">{t('SIGN_UP_ACCESS_OPEN_SOURCE')}</h2>
      <div className="flex items-center gap-1 mt-4">
        <span className="text-sm font-normal text-medium-emphasis">
          {t('ALREADY_HAVE_ACCOUNT')}
        </span>
        <Link
          to={'/login'}
          className="text-sm font-bold text-primary hover:text-primary-600 hover:underline"
        >
          {t('LOG_IN')}
        </Link>
      </div>
    </div>
  );
}

type SocialLoginOptionsProps = Readonly<{
  t: (key: string) => string;
  socialButtons: ReadonlyArray<Readonly<{ icon: string; alt: string }>>;
}>;

function SocialLoginOptions({ t, socialButtons }: SocialLoginOptionsProps) {
  return (
    <div>
      <Divider text={t('AUTH_OR')} />
      <div className="flex items-center gap-8">
        <div className="flex w-full items-center gap-4">
          {socialButtons.map((button) => (
            <SocialButton key={button.alt} icon={button.icon} alt={button.alt} />
          ))}
        </div>
      </div>
    </div>
  );
}

type SocialButtonProps = Readonly<{
  icon: string;
  alt: string;
}>;

function SocialButton({ icon, alt }: SocialButtonProps) {
  return (
    <Button variant="outline" className="w-[25%] h-12" disabled>
      <img src={icon} width={20} height={20} alt={alt} />
    </Button>
  );
}

<<<<<<< HEAD
export function Divider({ text }: { text: string }) {
=======
type DividerProps = Readonly<{
  text: string;
}>;

function Divider({ text }: DividerProps) {
>>>>>>> 86561fc7
  return (
    <div className="flex items-center gap-4 mb-6 mt-23">
      <div className="flex-1">
        <hr className="h-[2px] bg-gray-200 border-0 rounded" />
      </div>
      <div className="text-base font-normal text-low-emphasis">{text}</div>
      <div className="flex-1">
        <hr className="h-[2px] bg-gray-200 border-0 rounded" />
      </div>
    </div>
  );
}<|MERGE_RESOLUTION|>--- conflicted
+++ resolved
@@ -99,15 +99,11 @@
   );
 }
 
-<<<<<<< HEAD
-export function Divider({ text }: { text: string }) {
-=======
 type DividerProps = Readonly<{
   text: string;
 }>;
 
 function Divider({ text }: DividerProps) {
->>>>>>> 86561fc7
   return (
     <div className="flex items-center gap-4 mb-6 mt-23">
       <div className="flex-1">
