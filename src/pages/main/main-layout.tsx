--- conflicted
+++ resolved
@@ -1,10 +1,5 @@
-<<<<<<< HEAD
-import { Outlet } from 'react-router-dom';
+import { Outlet, useLocation } from 'react-router-dom';
 import { Bell, Library } from 'lucide-react';
-=======
-import { Bell, Library } from 'lucide-react';
-import { Outlet, useLocation } from 'react-router-dom';
->>>>>>> 89a5abb1
 import { AppSidebar } from '../../components/blocks/layout/app-sidebar';
 import { UProfileMenu } from '../../components/blocks/u-profile-menu';
 import { SidebarTrigger, useSidebar } from 'components/ui/sidebar';
