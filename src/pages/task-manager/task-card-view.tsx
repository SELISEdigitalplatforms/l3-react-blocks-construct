import { useEffect } from 'react';
import { DndContext, DragOverlay, closestCorners } from '@dnd-kit/core';
import { useTaskBoard } from 'features/task-manager/hooks/use-task-board';
import { AddColumnDialog } from 'features/task-manager/components/card-view/add-column-dialog';
import { TaskDragOverlay } from 'features/task-manager/components/card-view/tag-drag-overlay';
import { AddTaskDialog } from 'features/task-manager/components/card-view/add-task-dialog';
import { TaskColumn } from 'features/task-manager/components/card-view/task-column';

interface TaskCardViewProps {
  task?: any;
  taskService?: any;
}

export function TaskCardView({ taskService }: TaskCardViewProps) {
  const {
    columns,
    activeColumn,
    activeTask,
    sensors,
    setActiveColumn,
    addColumn,
    renameColumn,
    deleteColumn,
    addTask,
    handleDragStart,
    handleDragOver,
    handleDragEnd,
  } = useTaskBoard();
<<<<<<< HEAD

=======
>>>>>>> 5bce6c2c

  useEffect(() => {
    const handleSetActiveColumn = (event: Event) => {
      const customEvent = event as CustomEvent;
      const columnId = customEvent.detail;
      setActiveColumn(columnId);
    };

    document.addEventListener('setActiveColumn', handleSetActiveColumn);

    return () => {
      document.removeEventListener('setActiveColumn', handleSetActiveColumn);
    };
  }, [setActiveColumn]);

  return (
    <div className="h-full w-full">
      <DndContext
        sensors={sensors}
        collisionDetection={closestCorners}
        onDragStart={handleDragStart}
        onDragOver={handleDragOver}
        onDragEnd={handleDragEnd}
      >
        <div className="flex overflow-x-auto p-4 h-full">
          <div className="flex space-x-4 min-h-full">
            {columns.map((column) => (
              <TaskColumn
                taskService={taskService}
                key={column.id}
                column={column}
                tasks={column.tasks || []}
                setActiveColumn={setActiveColumn}
                onAddTask={(columnId, content) => addTask(columnId, content)}
                onRenameColumn={(columnId, newTitle) => renameColumn(columnId, newTitle)}
                onDeleteColumn={(columnId) => deleteColumn(columnId)}
              />
            ))}

            <div className="flex items-start pt-10 px-2">
              <AddColumnDialog onAddColumn={(title) => addColumn(title)} />
            </div>
          </div>
        </div>

        <DragOverlay>{activeTask && <TaskDragOverlay activeTask={activeTask} />}</DragOverlay>
      </DndContext>

      <AddTaskDialog
        activeColumn={activeColumn}
        columns={columns}
        onAddTask={(columnId, content) => addTask(columnId, content)}
      />
    </div>
  );
}

export default TaskCardView;<|MERGE_RESOLUTION|>--- conflicted
+++ resolved
@@ -26,10 +26,6 @@
     handleDragOver,
     handleDragEnd,
   } = useTaskBoard();
-<<<<<<< HEAD
-
-=======
->>>>>>> 5bce6c2c
 
   useEffect(() => {
     const handleSetActiveColumn = (event: Event) => {
