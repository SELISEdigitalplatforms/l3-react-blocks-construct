import { useState } from 'react';
<<<<<<< HEAD
import { Dialog } from 'components/ui/dialog';
import TaskManagerToolbar from 'features/task-manager/components/task-manager-toolbar/task-manager-toolbar';
import TaskDetailsView from 'features/task-manager/components/task-details-view/task-details-view';
import NewTaskModal from 'features/task-manager/components/new-task-modal/new-task-modal';
import { Button } from 'components/ui/button';

export default function TaskManager() {
  const [isTaskDetailsModalOpen, setTaskDetailsModalOpen] = useState(false);
  const [isNewTaskModalOpen, setNewTaskModalOpen] = useState(false);

  const onOpen = () => {
    setNewTaskModalOpen(true)
  };
=======
import { AlignJustify, Columns3, ListFilter, Plus, Search } from 'lucide-react';
import { Input } from 'components/ui/input';
import { Button } from 'components/ui/button';
import TaskBoard from 'pages/task-manager/card-view';
import TaskListView from './task-list-view';
// import TaskListViewV1 from 'features/task-manager/components/list-view/task-list-view-v1';

export default function TaskManager() {
  const [viewMode, setViewMode] = useState('board');
>>>>>>> c69c0695

  return (
    <div className="flex w-full flex-col">
      <div className="mb-[18px] flex items-center justify-between md:mb-[32px]">
        <h3 className="text-2xl font-bold tracking-tight text-high-emphasis">Task Manager</h3>
<<<<<<< HEAD
        <TaskManagerToolbar onOpen={onOpen} />
      </div>
      <Button className="cursor-pointer" onClick={() => setTaskDetailsModalOpen(true)}>
        Task Details View
      </Button>

      <Dialog open={isTaskDetailsModalOpen} onOpenChange={setTaskDetailsModalOpen}>
        {isTaskDetailsModalOpen && (
          <TaskDetailsView onClose={() => setTaskDetailsModalOpen(false)} />
        )}
      </Dialog>

      <Dialog open={isNewTaskModalOpen} onOpenChange={setNewTaskModalOpen}>
        {isNewTaskModalOpen && <NewTaskModal onClose={() => setNewTaskModalOpen(false)} />}
      </Dialog>
=======
        <div className="flex gap-1">
          <div className="relative w-64">
            <Search className="absolute left-3 top-1/2 h-3 w-3 -translate-y-1/2 text-gray-500" />
            <Input placeholder="Search" className="h-8 w-full rounded-lg pl-8" />
          </div>
          <Button variant="outline" size="sm" className="h-8 px-3">
            <ListFilter className="h-4 w-4" />
          </Button>
          <Button
            variant="outline"
            size="sm"
            className={`h-8 px-3 ${viewMode === 'board' ? 'bg-gray-100' : ''}`}
            onClick={() => setViewMode('board')}
          >
            <Columns3 className="h-4 w-4" />
          </Button>
          <Button
            variant="outline"
            size="sm"
            className={`h-8 px-3 ${viewMode === 'list' ? 'bg-gray-100' : ''}`}
            onClick={() => setViewMode('list')}
          >
            <AlignJustify className="h-4 w-4" />
          </Button>
          <Button size="sm" className="h-8 text-sm font-bold">
            <Plus className="h-4 w-4 mr-1" />
            Add Item
          </Button>
        </div>
      </div>

      {viewMode === 'board' && <TaskBoard />}
      {viewMode === 'list' && <TaskListView />}
>>>>>>> c69c0695
    </div>
  );
}<|MERGE_RESOLUTION|>--- conflicted
+++ resolved
@@ -1,41 +1,35 @@
 import { useState } from 'react';
-<<<<<<< HEAD
 import { Dialog } from 'components/ui/dialog';
 import TaskManagerToolbar from 'features/task-manager/components/task-manager-toolbar/task-manager-toolbar';
 import TaskDetailsView from 'features/task-manager/components/task-details-view/task-details-view';
 import NewTaskModal from 'features/task-manager/components/new-task-modal/new-task-modal';
-import { Button } from 'components/ui/button';
-
-export default function TaskManager() {
-  const [isTaskDetailsModalOpen, setTaskDetailsModalOpen] = useState(false);
-  const [isNewTaskModalOpen, setNewTaskModalOpen] = useState(false);
-
-  const onOpen = () => {
-    setNewTaskModalOpen(true)
-  };
-=======
-import { AlignJustify, Columns3, ListFilter, Plus, Search } from 'lucide-react';
-import { Input } from 'components/ui/input';
-import { Button } from 'components/ui/button';
 import TaskBoard from 'pages/task-manager/card-view';
 import TaskListView from './task-list-view';
 // import TaskListViewV1 from 'features/task-manager/components/list-view/task-list-view-v1';
 
 export default function TaskManager() {
   const [viewMode, setViewMode] = useState('board');
->>>>>>> c69c0695
+  const [isTaskDetailsModalOpen, setTaskDetailsModalOpen] = useState(false);
+  const [isNewTaskModalOpen, setNewTaskModalOpen] = useState(false);
+
+  const onOpen = () => {
+    setNewTaskModalOpen(true);
+  };
+
+  const handleViewMode = () => {
+    setViewMode((prevMode) => (prevMode === 'board' ? 'list' : 'board'));
+  };
+
+  const taskDetailView = () => {
+    setTaskDetailsModalOpen(true);
+  };
 
   return (
     <div className="flex w-full flex-col">
       <div className="mb-[18px] flex items-center justify-between md:mb-[32px]">
         <h3 className="text-2xl font-bold tracking-tight text-high-emphasis">Task Manager</h3>
-<<<<<<< HEAD
-        <TaskManagerToolbar onOpen={onOpen} />
+        <TaskManagerToolbar viewMode={viewMode} handleViewMode={handleViewMode} onOpen={onOpen} />
       </div>
-      <Button className="cursor-pointer" onClick={() => setTaskDetailsModalOpen(true)}>
-        Task Details View
-      </Button>
-
       <Dialog open={isTaskDetailsModalOpen} onOpenChange={setTaskDetailsModalOpen}>
         {isTaskDetailsModalOpen && (
           <TaskDetailsView onClose={() => setTaskDetailsModalOpen(false)} />
@@ -45,41 +39,9 @@
       <Dialog open={isNewTaskModalOpen} onOpenChange={setNewTaskModalOpen}>
         {isNewTaskModalOpen && <NewTaskModal onClose={() => setNewTaskModalOpen(false)} />}
       </Dialog>
-=======
-        <div className="flex gap-1">
-          <div className="relative w-64">
-            <Search className="absolute left-3 top-1/2 h-3 w-3 -translate-y-1/2 text-gray-500" />
-            <Input placeholder="Search" className="h-8 w-full rounded-lg pl-8" />
-          </div>
-          <Button variant="outline" size="sm" className="h-8 px-3">
-            <ListFilter className="h-4 w-4" />
-          </Button>
-          <Button
-            variant="outline"
-            size="sm"
-            className={`h-8 px-3 ${viewMode === 'board' ? 'bg-gray-100' : ''}`}
-            onClick={() => setViewMode('board')}
-          >
-            <Columns3 className="h-4 w-4" />
-          </Button>
-          <Button
-            variant="outline"
-            size="sm"
-            className={`h-8 px-3 ${viewMode === 'list' ? 'bg-gray-100' : ''}`}
-            onClick={() => setViewMode('list')}
-          >
-            <AlignJustify className="h-4 w-4" />
-          </Button>
-          <Button size="sm" className="h-8 text-sm font-bold">
-            <Plus className="h-4 w-4 mr-1" />
-            Add Item
-          </Button>
-        </div>
-      </div>
 
       {viewMode === 'board' && <TaskBoard />}
-      {viewMode === 'list' && <TaskListView />}
->>>>>>> c69c0695
+      {viewMode === 'list' && <TaskListView openModal={taskDetailView}/>}
     </div>
   );
 }