--- conflicted
+++ resolved
@@ -5,24 +5,15 @@
 import TaskListView from './task-list-view';
 import { TaskService } from 'features/task-manager/services/task-service';
 import TaskCardView from './task-card-view';
-// import TaskListViewV1 from 'features/task-manager/components/list-view/task-list-view-v1';
 
 export default function TaskManager() {
   const [viewMode, setViewMode] = useState('board');
-<<<<<<< HEAD
-  // eslint-disable-next-line @typescript-eslint/no-unused-vars
-  const [activeColumn, setActiveColumn] = useState<string | null>(null);
 
-  const handleAddItemClick = () => {
-    setActiveColumn('todo');
-=======
   const [isNewTaskModalOpen, setNewTaskModalOpen] = useState(false);
 
   const taskService = new TaskService();
 
-  // Get task details
   const task = taskService.getTasks();
->>>>>>> e0c46925
 
   const onOpen = () => {
     setNewTaskModalOpen(true);
@@ -32,24 +23,6 @@
     setViewMode((prevMode) => (prevMode === 'board' ? 'list' : 'board'));
   };
 
-
-
-  // Function to handle main "Add Item" button click
-  // const handleAddItemClick = () => {
-  //   // Set the active column to the "To Do" column (assuming its ID is '1')
-  //   const todoColumnId = '1';
-
-  //   // Use a custom event to communicate with TaskCardView
-  //   const event = new CustomEvent('setActiveColumn', { detail: todoColumnId });
-  //   document.dispatchEvent(event);
-
-  //   // Then trigger the add task dialog
-  //   const dialogTrigger = document.getElementById('add-task-dialog-trigger');
-  //   if (dialogTrigger) {
-  //     dialogTrigger.click();
-  //   }
-  // };
-
   return (
     <div className="flex w-full flex-col">
       <div className="mb-4 flex items-center justify-between md:mb-8">
@@ -57,15 +30,12 @@
         <TaskManagerToolbar viewMode={viewMode} handleViewMode={handleViewMode} onOpen={onOpen} />
       </div>
 
-
       <Dialog open={isNewTaskModalOpen} onOpenChange={setNewTaskModalOpen}>
         {isNewTaskModalOpen && <NewTaskModal onClose={() => setNewTaskModalOpen(false)} />}
       </Dialog>
 
-      {viewMode === 'board' && <TaskCardView task={task} taskService={taskService}/>}
-      {viewMode === 'list' && (
-        <TaskListView task={task} taskService={taskService} />
-      )}
+      {viewMode === 'board' && <TaskCardView task={task} taskService={taskService} />}
+      {viewMode === 'list' && <TaskListView task={task} taskService={taskService} />}
     </div>
   );
 }