--- conflicted
+++ resolved
@@ -23,25 +23,6 @@
     setViewMode(view === 'list' ? 'list' : 'board');
   };
 
-<<<<<<< HEAD
-  // Function to handle main "Add Item" button click
-  // const handleAddItemClick = () => {
-  //   // Set the active column to the "To Do" column (assuming its ID is '1')
-  //   const todoColumnId = '1';
-
-  //   // Use a custom event to communicate with TaskCardView
-  //   const event = new CustomEvent('setActiveColumn', { detail: todoColumnId });
-  //   document.dispatchEvent(event);
-
-  //   // Then trigger the add task dialog
-  //   const dialogTrigger = document.getElementById('add-task-dialog-trigger');
-  //   if (dialogTrigger) {
-  //     dialogTrigger.click();
-  //   }
-  // };
-
-=======
->>>>>>> fef55528
   return (
     <div className="flex w-full flex-col">
       <div className="mb-4 flex items-center justify-between md:mb-8">
