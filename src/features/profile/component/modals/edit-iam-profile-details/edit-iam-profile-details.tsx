import React, { useEffect, useState } from 'react';
import { useForm } from 'react-hook-form';
import { isPossiblePhoneNumber, isValidPhoneNumber, Value } from 'react-phone-number-input';
import { User } from 'types/user.type';
import { ACCOUNT_QUERY_KEY, useUpdateAccount } from 'features/profile/hooks/use-account';
import { useQueryClient } from '@tanstack/react-query';

import {
  DialogContent,
  DialogDescription,
  DialogFooter,
  DialogHeader,
  DialogTitle,
} from 'components/ui/dialog';
import { Button } from 'components/ui/button';
import { Label } from 'components/ui/label';
import { Input } from 'components/ui/input';
import { Form, FormField, FormItem, FormControl, FormMessage } from 'components/ui/form';
import {
  Select,
  SelectContent,
  SelectItem,
  SelectTrigger,
  SelectValue,
} from 'components/ui/select';
import { IamData } from 'features/iam/services/user-service';
import UIPhoneInput from 'components/core/phone-input/phone-input';
import { Badge } from 'components/ui/badge';
import { X } from 'lucide-react';
import { useGetRolesQuery } from 'features/iam/hooks/use-iam';
import { useTranslation } from 'react-i18next';

/**
 * `EditIamProfileDetails` component allows the user to edit their profile details, including their full name, email, phone number, and roles.
 * It integrates with the backend to fetch available roles, updates the account, and provides role selection with a limit of 5 roles.
 * The component supports form validation and ensures the changes are saved to the server.
 *
 * @component
 * @example
 * const userInfo = {
 *   fullName: 'John Doe',
 *   email: 'john.doe@example.com',
 *   phoneNumber: '+1234567890',
 *   roles: ['admin', 'user'],
 *   itemId: '12345'
 * };
 *
 * <EditIamProfileDetails userInfo={userInfo} onClose={() => {}} />
 *
 * @param {Object} props - The component's props
 * @param {User | IamData} props.userInfo - The user information object containing current details to be edited
 * @param {Function} props.onClose - Callback function to close the dialog/modal
 *
 * @returns {React.Element} The rendered component
 */

type FormData = {
  itemId: string;
  fullName: string;
  email: string;
  phoneNumber: string;
  roles: string[];
  currentRole: string;
};

type EditIamProfileDetailsProps = {
  userInfo: User | IamData;
  onClose: () => void;
};

const MAX_ROLES = 5;

export const EditIamProfileDetails: React.FC<EditIamProfileDetailsProps> = ({
  userInfo,
  onClose,
}) => {
  const queryClient = useQueryClient();
  const [availableRoles, setAvailableRoles] = useState<Array<{ name: string; slug: string }>>([]);
  const { t } = useTranslation();

  const { data: rolesData, isLoading: isLoadingRoles } = useGetRolesQuery({
    page: 0,
    pageSize: 100,
    filter: { search: '' },
    sort: { property: 'name', isDescending: false },
  });

  useEffect(() => {
    if (rolesData?.data) {
      const mappedRoles = rolesData.data.map((role) => ({
        name: role.name,
        slug: role.name.toLowerCase().replace(/\s+/g, '-'),
      }));
      setAvailableRoles(mappedRoles);
    }
  }, [rolesData]);

  const { mutate: updateAccount, isPending } = useUpdateAccount({
    onSuccess: () => {
      void queryClient.invalidateQueries({ queryKey: ACCOUNT_QUERY_KEY });

      void queryClient.refetchQueries({
        queryKey: ACCOUNT_QUERY_KEY,
        type: 'active',
        exact: false,
      });

      onClose();
      window.location.reload();
    },
  });

  const [isFormChanged, setIsFormChanged] = useState(false);

  const form = useForm<FormData>({
    defaultValues: {
      itemId: '',
      fullName: '',
      email: '',
      phoneNumber: '',
      roles: [],
      currentRole: '',
    },
  });

  const { watch, setValue, handleSubmit, control } = form;
  const watchedValues = watch();

  useEffect(() => {
    if (userInfo) {
      setValue('fullName', `${userInfo.firstName ?? ''} ${userInfo.lastName ?? ''}`.trim());
      setValue('email', userInfo.email ?? '');
      setValue('phoneNumber', userInfo.phoneNumber ?? '');
      setValue('itemId', userInfo.itemId ?? '');
      if (userInfo.roles && Array.isArray(userInfo.roles)) {
        setValue('roles', userInfo.roles.slice(0, MAX_ROLES));
      }
    }
  }, [userInfo, setValue]);

  useEffect(() => {
    if (!userInfo) return;

    const initialValues = {
      fullName: `${userInfo.firstName ?? ''} ${userInfo.lastName ?? ''}`.trim(),
      phoneNumber: userInfo.phoneNumber ?? '',
      profileImageUrl: userInfo.profileImageUrl ?? '',
      roles: userInfo.roles ?? [],
    };

    const rolesEqual =
      Array.isArray(watchedValues.roles) &&
      Array.isArray(initialValues.roles) &&
      watchedValues.roles.length === initialValues.roles.length &&
      watchedValues.roles.every((role) => initialValues.roles.includes(role));

    setIsFormChanged(
      watchedValues.fullName !== initialValues.fullName ||
        watchedValues.phoneNumber !== initialValues.phoneNumber ||
        !rolesEqual
    );
  }, [watchedValues, userInfo]);

  const onSubmit = async (data: FormData) => {
    const names = data.fullName.trim().split(' ');
    const firstName = names[0] || '';
    const lastName = names.slice(1).join(' ') || '';

    const payload = {
      itemId: data.itemId,
      firstName,
      lastName,
      email: data.email,
      phoneNumber: data.phoneNumber,
      roles: data.roles,
    };

    updateAccount(payload);
  };

  const handleAddRole = (roleSlug: string) => {
    if (!roleSlug) return;

    const currentRoles = form.getValues('roles') || [];

    if (currentRoles.length >= MAX_ROLES) return;

    if (!currentRoles.includes(roleSlug)) {
      setValue('roles', [...currentRoles, roleSlug]);
    }
    setValue('currentRole', '');
  };

  const handleRemoveRole = (roleToRemove: string) => {
    const currentRoles = form.getValues('roles') || [];
    setValue(
      'roles',
      currentRoles.filter((role) => role !== roleToRemove)
    );
  };

  const handleDialogClick = (e: React.MouseEvent<HTMLDivElement>) => {
    e.stopPropagation();
  };

  const getAvailableRoles = () => {
    const selectedRoles = form.getValues('roles') || [];
    return availableRoles.filter((role) => !selectedRoles.includes(role.slug));
  };

  const getRoleNameBySlug = (slug: string) => {
    const role = availableRoles.find((r) => r.slug === slug);
    return role ? role.name : slug;
  };

  const isMaxRolesReached = () => {
    const selectedRoles = form.getValues('roles') || [];
    return selectedRoles.length >= MAX_ROLES;
  };

  const getPlaceholderText = () => {
    if (isLoadingRoles) {
      return 'Loading roles...';
    }

    if (isMaxRolesReached()) {
      return 'Max roles reached';
    }

    return 'Select roles';
  };

  return (
    <DialogContent
      className="rounded-md sm:max-w-[700px] overflow-y-auto max-h-screen"
      onClick={handleDialogClick}
    >
      <DialogHeader>
        <DialogTitle>{t('EDIT_PROFILE_DETAILS')}</DialogTitle>
        <DialogDescription>{t('KEEP_DETAILS_ACCURATE_UP_TO_DATE')}</DialogDescription>
      </DialogHeader>
      <Form {...form}>
        <form onSubmit={handleSubmit(onSubmit)} className="flex flex-col gap-5">
          <div className="grid grid-cols-1 sm:grid-cols-2 gap-4">
            <FormField
              control={control}
              name="fullName"
              rules={{ required: t('FULL_NAME_REQUIRED') }}
              render={({ field }) => (
                <FormItem>
                  <Label>{t('FULL_NAME')}*</Label>
                  <FormControl>
                    <Input {...field} placeholder={t('ENTER_YOUR_FULL_NAME')} />
                  </FormControl>
                  <FormMessage />
                </FormItem>
              )}
            />

            <FormField
              control={control}
              name="email"
              render={({ field }) => (
                <FormItem>
                  <Label>{t('EMAIL')}</Label>
                  <FormControl>
                    <Input {...field} disabled />
                  </FormControl>
                </FormItem>
              )}
            />

            <FormField
              control={control}
              name="currentRole"
              render={({ field }) => (
                <FormItem>
                  <Label>{t('ROLES')} (max 5)</Label>
                  <div className="space-y-2">
                    <Select
                      onValueChange={(value) => {
                        handleAddRole(value);
                      }}
                      value={field.value}
                      disabled={isMaxRolesReached() || isLoadingRoles}
                    >
                      <FormControl>
                        <SelectTrigger>
<<<<<<< HEAD
                          <SelectValue
                            placeholder={
                              isLoadingRoles
                                ? t('LOADING_ROLES')
                                : isMaxRolesReached()
                                  ? t('MAX_ROLES_REACHED')
                                  : t('SELECT_ROLES')
                            }
                          />
=======
                          <SelectValue placeholder={getPlaceholderText()} />
>>>>>>> 0b48ae54
                        </SelectTrigger>
                      </FormControl>
                      <SelectContent>
                        {getAvailableRoles().map((role) => (
                          <SelectItem key={role.slug} value={role.slug}>
                            <span>{role.name}</span>
                          </SelectItem>
                        ))}
                      </SelectContent>
                    </Select>

                    <div className="flex flex-wrap gap-2 mt-2">
                      {watchedValues.roles?.map((roleSlug) => (
                        <Badge
                          key={roleSlug}
                          className="pr-1 flex items-center gap-1 text-white hover:bg-primary"
                        >
                          <span>{getRoleNameBySlug(roleSlug)}</span>
                          <Button
                            type="button"
                            variant="ghost"
                            className="h-4 w-4 p-0 hover:bg-transparent"
                            onClick={() => handleRemoveRole(roleSlug)}
                          >
                            <X className="h-3 w-3" />
                          </Button>
                        </Badge>
                      ))}
                    </div>
                    {watchedValues.roles?.length > 0 && (
                      <p className="text-xs text-muted-foreground mt-1">
                        {watchedValues.roles.length} of {MAX_ROLES} {t('ROLES_SELECTED')}
                      </p>
                    )}
                  </div>
                  <FormMessage />
                </FormItem>
              )}
            />

            <FormField
              control={control}
              name="phoneNumber"
              rules={{
                validate: (value) => {
                  if (!value) return 'Phone number is required';
                  if (!isPossiblePhoneNumber(value)) return 'Phone number length is invalid';
                  if (!isValidPhoneNumber(value)) return 'Invalid phone number';
                  return true;
                },
              }}
              render={({ field }) => (
                <FormItem>
                  <Label>{t('MOBILE_NO')}</Label>
                  <FormControl>
                    <UIPhoneInput
                      {...field}
                      onChange={(value: Value) => setValue('phoneNumber', value ?? '')}
                      placeholder={t('ENTER_YOUR_MOBILE_NUMBER')}
                      defaultCountry="CH"
                      countryCallingCodeEditable={false}
                      international
                    />
                  </FormControl>
                  <FormMessage />
                </FormItem>
              )}
            />
          </div>
          <DialogFooter className="mt-5 flex justify-end gap-2">
            <Button
              variant="outline"
              type="button"
              onClick={(e) => {
                e.stopPropagation();
                onClose();
              }}
            >
              {t('CANCEL')}
            </Button>
            <Button
              type="submit"
              loading={isPending}
              disabled={isPending || !isFormChanged}
              onClick={(e) => {
                e.stopPropagation();
              }}
            >
              {t('SAVE')}
            </Button>
          </DialogFooter>
        </form>
      </Form>
    </DialogContent>
  );
};<|MERGE_RESOLUTION|>--- conflicted
+++ resolved
@@ -216,18 +216,6 @@
   const isMaxRolesReached = () => {
     const selectedRoles = form.getValues('roles') || [];
     return selectedRoles.length >= MAX_ROLES;
-  };
-
-  const getPlaceholderText = () => {
-    if (isLoadingRoles) {
-      return 'Loading roles...';
-    }
-
-    if (isMaxRolesReached()) {
-      return 'Max roles reached';
-    }
-
-    return 'Select roles';
   };
 
   return (
@@ -286,7 +274,6 @@
                     >
                       <FormControl>
                         <SelectTrigger>
-<<<<<<< HEAD
                           <SelectValue
                             placeholder={
                               isLoadingRoles
@@ -296,9 +283,6 @@
                                   : t('SELECT_ROLES')
                             }
                           />
-=======
-                          <SelectValue placeholder={getPlaceholderText()} />
->>>>>>> 0b48ae54
                         </SelectTrigger>
                       </FormControl>
                       <SelectContent>
