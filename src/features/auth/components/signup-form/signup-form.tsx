--- conflicted
+++ resolved
@@ -1,23 +1,12 @@
 import { SetStateAction, useState } from 'react';
 import { useForm } from 'react-hook-form';
 import { zodResolver } from '@hookform/resolvers/zod';
-import {
-  Form,
-  FormControl,
-  FormField,
-  FormItem,
-  FormLabel,
-  FormMessage,
-} from 'components/ui/form';
+import { Form, FormControl, FormField, FormItem, FormLabel, FormMessage } from 'components/ui/form';
 import { Input } from 'components/ui/input';
 import { Button } from 'components/ui/button';
 import { signupFormDefaultValue, signupFormType, signupFormValidationSchema } from './utils';
 import { UCheckbox } from 'components/core/uCheckbox';
-<<<<<<< HEAD
 import { Captcha } from 'features/captcha';
-=======
-import { ReCaptcha } from 'features/captcha/reCaptcha';
->>>>>>> 3bfea38a
 
 export const SignupForm = () => {
   const [captchaToken, setCaptchaToken] = useState('');
