--- conflicted
+++ resolved
@@ -4,25 +4,14 @@
 
 import { signinFormDefaultValue, signinFormType, signinFormValidationSchema } from './utils';
 import { zodResolver } from '@hookform/resolvers/zod';
-import {
-  Form,
-  FormControl,
-  FormField,
-  FormItem,
-  FormLabel,
-  FormMessage,
-} from 'components/ui/form';
+import { Form, FormControl, FormField, FormItem, FormLabel, FormMessage } from 'components/ui/form';
 import { Input } from 'components/ui/input';
 import { Button } from 'components/ui/button';
 import { UPasswordInput } from 'components/core/u-password-input';
 import { useSigninMutation } from '../../hooks/use-auth';
 import { useAuthStore } from 'state/store/auth';
 import ErrorAlert from '../../../../components/blocks/error-alert/error-alert';
-<<<<<<< HEAD
 import { Captcha } from 'features/captcha';
-=======
-import { ReCaptcha } from 'features/captcha/reCaptcha';
->>>>>>> 3bfea38a
 
 export const SigninForm = () => {
   const navigate = useNavigate();
