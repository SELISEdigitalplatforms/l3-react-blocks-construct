--- conflicted
+++ resolved
@@ -55,12 +55,8 @@
   const [captchaToken, setCaptchaToken] = useState('');
   const [failedAttempts, setFailedAttempts] = useState(0);
   const [showCaptcha, setShowCaptcha] = useState(false);
-<<<<<<< HEAD
-  const googleSiteKey = process.env.REACT_APP_GOOGLE_SITE_KEY || '';
+  const googleSiteKey = process.env.REACT_APP_GOOGLE_SITE_KEY ?? '';
   const { t } = useTranslation();
-=======
-  const googleSiteKey = process.env.REACT_APP_GOOGLE_SITE_KEY ?? '';
->>>>>>> 0b48ae54
 
   // Check if captcha is enabled (site key is not empty)
   const captchaEnabled = googleSiteKey !== '';
