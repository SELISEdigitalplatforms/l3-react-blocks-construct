--- conflicted
+++ resolved
@@ -1,12 +1,6 @@
 import { AlignJustify, Columns3, ListFilter, Plus, Search } from 'lucide-react';
 import { Input } from 'components/ui/input';
 import { Button } from 'components/ui/button';
-<<<<<<< HEAD
-=======
-import TaskListView from '/pages/task-manager/task-list-view';
-import TaskCardView from '/pages/task-manager/task-card-view';
->>>>>>> 68d3674b
-
 
 interface TaskManagerToolbarProps {
   onOpen: () => void;
@@ -14,8 +8,11 @@
   handleViewMode?: () => void;
 }
 
-
-export default function TaskManagerToolbar({onOpen, viewMode, handleViewMode}: TaskManagerToolbarProps) {
+export default function TaskManagerToolbar({
+  onOpen,
+  viewMode,
+  handleViewMode,
+}: TaskManagerToolbarProps) {
   const handleTaskModalOpen = () => {
     viewMode === 'board' && onOpen();
   };
@@ -29,7 +26,6 @@
         <ListFilter className="h-4 w-4" />
       </Button>
 
-<<<<<<< HEAD
       <Button onClick={handleViewMode} variant="outline" size="sm" className="h-8 px-3">
         <Columns3 className="h-4 w-4" />
       </Button>
@@ -41,15 +37,6 @@
         <Plus />
         Add Item
       </Button>
-=======
-      {viewMode === 'board' && (
-        <div className="mt-4">
-          <TaskCardView />
-        </div>
-      )}
-      {viewMode === 'list' && <TaskListView />}
->>>>>>> 68d3674b
     </div>
   );
-
 }