--- conflicted
+++ resolved
@@ -63,47 +63,30 @@
 
   const { mutateAsync: createTaskItem } = useCreateTaskItem();
 
-  const createNewTask = (title: string, status: string, id: string): TaskItem =>
-    ({
-      ItemId: id,
+  const createTask = (title: string, status: string) => {
+    if (!title.trim()) return null;
+
+    const tempId = uuidv4();
+    const newTask: TaskItem = {
+      ItemId: tempId,
       Title: title,
-      Section: status || 'todo',
+      Section: status ?? '',
       IsCompleted: false,
       IsDeleted: false,
       CreatedDate: new Date().toISOString(),
       DueDate: new Date().toISOString(),
       Priority: TaskPriority.MEDIUM,
       ItemTag: [],
-    }) as TaskItem;
-
-  const handleTaskCreationSuccess = (response: any, tempId: string) => {
-    const realId = response?.insertTaskManagerItem?.itemId;
-    if (realId) {
-      setTasks((prev) =>
-        prev.map((task) => (task.ItemId === tempId ? { ...task, ItemId: realId } : task))
-      );
-    }
-  };
-
-  const handleTaskCreationError = (tempId: string) => {
-    setTasks((prev) => prev.filter((task) => task.ItemId !== tempId));
-  };
-
-  const createTask = (title: string, status: string) => {
-    if (!title.trim()) return null;
-
-    const tempId = uuidv4();
-    const newTask = createNewTask(title, status, tempId);
+    } as TaskItem;
 
     setTasks((prev) => [newTask, ...prev]);
 
     createTaskItem({
       Title: title,
-      Section: status || '',
+      Section: status ?? '',
       IsCompleted: false,
       DueDate: new Date().toISOString(),
     })
-<<<<<<< HEAD
       .then((response: any) => {
         const realId = response?.insertTaskManagerItem?.itemId;
         if (realId) {
@@ -115,10 +98,6 @@
       .catch(() => {
         setTasks((prev) => prev.filter((task) => task.ItemId !== tempId));
       });
-=======
-      .then((response) => handleTaskCreationSuccess(response, tempId))
-      .catch(() => handleTaskCreationError(tempId));
->>>>>>> 0b1ecf4f
 
     return tempId;
   };
@@ -142,57 +121,56 @@
     });
   };
 
-  const matchesSearchQuery = (task: TaskItem, query: string): boolean => {
-    if (!query) return true;
-
-    const searchLower = query.toLowerCase();
-    return (
-      task.Title?.toLowerCase().includes(searchLower) ||
-      task.Description?.toLowerCase().includes(searchLower) ||
-      Boolean(task.ItemTag?.some((tag) => tag.TagLabel.toLowerCase().includes(searchLower)))
-    );
-  };
-
-  const matchesPriority = (task: TaskItem, priorities: string[] = []): boolean => {
-    return !priorities.length || !task.Priority || priorities.includes(task.Priority);
-  };
-
-  const matchesStatus = (task: TaskItem, statuses: string[] = []): boolean => {
-    return !statuses.length || !task.Section || statuses.includes(task.Section);
-  };
-
-  const matchesAssignees = (task: TaskItem, assigneeIds: string[] = []): boolean => {
-    if (!assigneeIds.length || !task.Assignee?.length) return true;
-    return task.Assignee.some(
-      (assignee) => assignee.ItemId && assigneeIds.includes(assignee.ItemId)
-    );
-  };
-
-  const matchesTags = (task: TaskItem, tagFilters: Array<{ ItemId: string }> = []): boolean => {
-    if (!tagFilters.length || !task.ItemTag?.length) return true;
-    const tagIds = tagFilters.map((t) => t.ItemId);
-    return task.ItemTag.some((tag) => tag.ItemId && tagIds.includes(tag.ItemId));
-  };
-
-  const matchesDueDate = (task: TaskItem, dueDate?: { from?: Date; to?: Date }): boolean => {
-    if (!dueDate || (!dueDate.from && !dueDate.to)) return true;
-    if (!task.DueDate) return false;
-
-    const taskDueDate = new Date(task.DueDate);
-    const afterStart = !dueDate.from || taskDueDate >= dueDate.from;
-    const beforeEnd = !dueDate.to || taskDueDate <= dueDate.to;
-
-    return afterStart && beforeEnd;
-  };
-
   const getFilteredTasks = useCallback(() => {
     return tasks.filter((task) => {
-      if (!matchesSearchQuery(task, searchQuery)) return false;
-      if (!matchesPriority(task, filters.priorities)) return false;
-      if (!matchesStatus(task, filters.statuses)) return false;
-      if (!matchesAssignees(task, filters.assignees)) return false;
-      if (!matchesTags(task, filters.tags)) return false;
-      if (!matchesDueDate(task, filters.dueDate)) return false;
+      // Filter by search query
+      if (searchQuery) {
+        const searchLower = searchQuery.toLowerCase();
+        const matchesSearch =
+          task.Title?.toLowerCase().includes(searchLower) ||
+          task.Description?.toLowerCase().includes(searchLower) ||
+          task.ItemTag?.some((tag) => tag.TagLabel.toLowerCase().includes(searchLower));
+
+        if (!matchesSearch) return false;
+      }
+
+      // Filter by priorities
+      if (filters.priorities?.length && !filters.priorities.some((p) => p === task.Priority)) {
+        return false;
+      }
+
+      // Filter by statuses (sections)
+      if (filters.statuses?.length && task.Section && !filters.statuses.includes(task.Section)) {
+        return false;
+      }
+
+      // Filter by assignees
+      if (filters.assignees?.length && task.Assignee?.length) {
+        const hasMatchingAssignee = task.Assignee.some((assignee) =>
+          filters.assignees?.includes(assignee.ItemId)
+        );
+        if (!hasMatchingAssignee) return false;
+      }
+
+      // Filter by tags
+      if (filters.tags?.length && task.ItemTag?.length) {
+        const hasMatchingTag = task.ItemTag.some((tag) =>
+          filters.tags?.some((t) => t.ItemId === tag.ItemId)
+        );
+        if (!hasMatchingTag) return false;
+      }
+
+      // Filter by due date
+      if (filters.dueDate?.from || filters.dueDate?.to) {
+        const taskDueDate = task.DueDate ? new Date(task.DueDate) : null;
+
+        if (filters.dueDate.from && taskDueDate && taskDueDate < filters.dueDate.from) {
+          return false;
+        }
+        if (filters.dueDate.to && taskDueDate && taskDueDate > filters.dueDate.to) {
+          return false;
+        }
+      }
 
       return true;
     });
