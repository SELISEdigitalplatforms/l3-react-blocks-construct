--- conflicted
+++ resolved
@@ -3,8 +3,6 @@
 import CustomTextEditor from 'components/blocks/custom-text-editor/custom-text-editor';
 import { EmailInput } from '../email-ui/email-input';
 
-<<<<<<< HEAD
-=======
 /**
  * EmailCompose component allows users to compose and send an email. It includes options to minimize, maximize,
  * and send the email, with fields for To, Cc, Bcc, Subject, and email content. It also features a text editor
@@ -22,7 +20,6 @@
  * <EmailCompose onClose={handleClose} />
  */
 
->>>>>>> 0a85ec01
 interface EmailComposeProps {
   onClose: () => void;
 }
