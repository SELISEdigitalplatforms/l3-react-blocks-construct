import { Paperclip, Star, Bookmark } from 'lucide-react';
import { Tabs, TabsContent, TabsList, TabsTrigger } from 'components/ui/tabs';
import { TEmail } from '../../types/email.types';
import { useState } from 'react';
import { Checkbox } from 'components/ui/checkbox';
import Pagination from 'components/blocks/custom-pagination-email/custom-pagination-email';
import { parseISO, format } from 'date-fns';

interface EmailListProps {
  onSelectEmail: (email: TEmail | null) => void;
  selectedEmail: TEmail | null;
  emails: TEmail[];
  setEmails: React.Dispatch<React.SetStateAction<Record<string, TEmail[]>>>;
  category: string;
  setIsAllSelected: React.Dispatch<React.SetStateAction<boolean>>;
  setCheckedEmailIds: React.Dispatch<React.SetStateAction<string[]>>;
  checkedEmailIds: string[];
}

export function EmailList({
  onSelectEmail,
  selectedEmail,
  emails,
  setEmails,
  category,
  setIsAllSelected,
  setCheckedEmailIds,
  checkedEmailIds,
}: EmailListProps) {
  const [filter, setFilter] = useState<'all' | 'unread'>('all');
  const [currentPage, setCurrentPage] = useState(1);
  const itemsPerPage = 10;

  const filteredEmails = filter === 'unread' ? emails.filter((email) => !email.isRead) : emails;
  const paginatedEmails = filteredEmails.slice(
    (currentPage - 1) * itemsPerPage,
    currentPage * itemsPerPage
  );

  const handlePageChange = (page: number) => {
    setCurrentPage(page);
    window.scrollTo({ top: 0, behavior: 'smooth' });
  };

  const formatReceivedDate = (dateString: string) => format(parseISO(dateString), 'dd.MM.yy');

  const handleEmailSelection = (email: TEmail) => {
    onSelectEmail(email);
    setEmails((prev) => ({
      ...prev,
      [category]: prev[category]?.map((e) => (e.id === email.id ? { ...e, isRead: true } : e)),
    }));
  };

  const isAllChecked =
    paginatedEmails.length > 0 &&
    paginatedEmails.every((email) => checkedEmailIds.includes(email.id));

  const handleSelectAllChange = (checked: boolean) => {
    if (checked) {
      const newIds = paginatedEmails
        .map((email) => email.id)
        .filter((id) => !checkedEmailIds.includes(id));
      setCheckedEmailIds((prev) => [...prev, ...newIds]);
    } else {
      const paginatedIds = paginatedEmails.map((email) => email.id);
      setCheckedEmailIds((prev) => prev.filter((id) => !paginatedIds.includes(id)));
    }
    setIsAllSelected(checked);
  };

  return (
    <Tabs defaultValue="all" className="flex min-w-[307px] h-[calc(102vh-80px)] flex-col gap-3">
      <div className="flex items-center justify-between px-4 py-3 gap-4 border-b">
        <div className="flex items-center space-x-2">
          <Checkbox
            id="select-all"
            checked={isAllChecked}
            onCheckedChange={(checked) => handleSelectAllChange(!!checked)}
          />
          <label
            htmlFor="select-all"
            className="text-sm font-medium leading-none peer-disabled:cursor-not-allowed peer-disabled:opacity-70"
          >
            Select All
          </label>
        </div>
        <TabsList className="grid grid-cols-2 min-w-[124px] text-sm p-1 bg-surface">
          <TabsTrigger
            className="[&[data-state=active]]:bg-white rounded"
            value="all"
            onClick={() => setFilter('all')}
          >
            All
          </TabsTrigger>
          <TabsTrigger
            className="[&[data-state=active]]:bg-white rounded"
            value="unread"
            onClick={() => setFilter('unread')}
          >
            Unread
          </TabsTrigger>
        </TabsList>
      </div>

      <TabsContent value={filter} className="flex-1 overflow-auto p-0">
        {paginatedEmails?.length > 0 ? (
          <div className="flex flex-col">
            {paginatedEmails?.map((email) => (
              <div
                key={email.id}
                className={`cursor-pointer p-4 transition-colors hover:bg-surface flex flex-col gap-1 ${selectedEmail?.id === email.id ? 'bg-muted/50' : ''}`}
                onClick={() => handleEmailSelection(email)}
              >
                <div className="flex flex-row gap-2">
                  <div className="flex space-x-2 pt-1" onClick={(e) => e.stopPropagation()}>
                    <Checkbox
                      checked={checkedEmailIds?.includes(email?.id)}
                      onCheckedChange={(checked) => {
                        setCheckedEmailIds((prev) =>
                          checked ? [...prev, email.id] : prev.filter((id) => id !== email.id)
                        );
                      }}
                    />
                  </div>
                  <div className="flex flex-col gap-1 w-full">
                    <div className="flex items-center justify-between ">
                      <h3
                        className={`text-high-emphasis ${email.isRead ? 'font-normal' : 'font-bold'}`}
                      >
                        {email.sender || email.recipient}
                      </h3>
                      <p className="text-xs text-medium-emphasis">
                        {formatReceivedDate(email.date)}
                      </p>
                    </div>
                    <div className="flex items-center justify-between">
                      <p className={`text-sm ${email.isRead ? 'font-normal' : 'font-bold'}`}>
                        {email.subject}
                      </p>
                      <div className="flex gap-2 items-center">
                        {email.hasAttachment && (
                          <Paperclip className="h-4 w-4 text-medium-emphasis" />
                        )}
                        {email.bookmarked && <Bookmark className="h-4 w-4 text-secondary-400" />}
                        {email.isStarred && <Star className="h-4 w-4 text-warning" />}
                      </div>
                    </div>
                    <div
                      dangerouslySetInnerHTML={{
                        __html: email?.preview,
                      }}
                      className="line-clamp-2 text-sm text-medium-emphasis"
                    />
                  </div>
                </div>
              </div>
            ))}
          </div>
<<<<<<< HEAD
        ) : (
=======
        )}

        {paginatedEmails.length === 0 && (
          <div className="flex items-center justify-center h-full text-medium-emphasis">
            No data found
          </div>
        )}
      </TabsContent>

      <TabsContent
        value={filter && 'unread'}
        className="flex-1 overflow-auto p-0 data-[state=active]:flex-1"
      >
        {paginatedEmails.length > 0 && (
          <div className="divide-y">
            {paginatedEmails.map((email: TEmail) => (
              <div
                key={email.id}
                className={cn(
                  'cursor-pointer p-4 transition-colors hover:bg-neutral-25 flex flex-col gap-1',
                  selectedEmail?.id === email.id ? 'bg-muted/50' : ''
                )}
                onClick={() => handleEmailSelection(email)}
              >
                <div className="flex items-center justify-between ">
                  <h3
                    className={`text-high-emphasis  ${email.isRead ? 'font-normal' : 'font-bold'}`}
                  >
                    {email?.sender ?? email?.recipient}
                  </h3>
                  <span className="text-xs text-medium-emphasis">{email.date}</span>
                </div>
                <div className="flex items-center justify-between ">
                  <p className={cn('text-sm', email.isRead ? 'font-normal' : 'font-bold')}>
                    {email.subject}
                  </p>
                  <div className="flex gap-2 items-center ">
                    {email.hasAttachment && <Paperclip className="h-4 w-4 text-medium-emphasis" />}
                    {email.isImportant && <Bookmark className="h-4 w-4 text-secondary-400" />}
                    {email.isStarred && <Star className="h-5 w-5 text-warning" />}
                  </div>
                </div>
                <p className="line-clamp-2 text-sm text-medium-emphasis">{email.preview}</p>
              </div>
            ))}
          </div>
        )}
        {paginatedEmails.length === 0 && (
>>>>>>> 6e973c26
          <div className="flex items-center justify-center h-full text-medium-emphasis">
            No data found
          </div>
        )}
      </TabsContent>

      {paginatedEmails.length > 0 && (
        <div className="flex justify-center border-t p-2">
          <Pagination
            totalItems={filteredEmails.length}
            itemsPerPage={itemsPerPage}
            onPageChange={handlePageChange}
          />
        </div>
      )}
    </Tabs>
  );
}<|MERGE_RESOLUTION|>--- conflicted
+++ resolved
@@ -128,7 +128,7 @@
                       <h3
                         className={`text-high-emphasis ${email.isRead ? 'font-normal' : 'font-bold'}`}
                       >
-                        {email.sender || email.recipient}
+                        {email.sender ?? email.recipient}
                       </h3>
                       <p className="text-xs text-medium-emphasis">
                         {formatReceivedDate(email.date)}
@@ -157,58 +157,7 @@
               </div>
             ))}
           </div>
-<<<<<<< HEAD
         ) : (
-=======
-        )}
-
-        {paginatedEmails.length === 0 && (
-          <div className="flex items-center justify-center h-full text-medium-emphasis">
-            No data found
-          </div>
-        )}
-      </TabsContent>
-
-      <TabsContent
-        value={filter && 'unread'}
-        className="flex-1 overflow-auto p-0 data-[state=active]:flex-1"
-      >
-        {paginatedEmails.length > 0 && (
-          <div className="divide-y">
-            {paginatedEmails.map((email: TEmail) => (
-              <div
-                key={email.id}
-                className={cn(
-                  'cursor-pointer p-4 transition-colors hover:bg-neutral-25 flex flex-col gap-1',
-                  selectedEmail?.id === email.id ? 'bg-muted/50' : ''
-                )}
-                onClick={() => handleEmailSelection(email)}
-              >
-                <div className="flex items-center justify-between ">
-                  <h3
-                    className={`text-high-emphasis  ${email.isRead ? 'font-normal' : 'font-bold'}`}
-                  >
-                    {email?.sender ?? email?.recipient}
-                  </h3>
-                  <span className="text-xs text-medium-emphasis">{email.date}</span>
-                </div>
-                <div className="flex items-center justify-between ">
-                  <p className={cn('text-sm', email.isRead ? 'font-normal' : 'font-bold')}>
-                    {email.subject}
-                  </p>
-                  <div className="flex gap-2 items-center ">
-                    {email.hasAttachment && <Paperclip className="h-4 w-4 text-medium-emphasis" />}
-                    {email.isImportant && <Bookmark className="h-4 w-4 text-secondary-400" />}
-                    {email.isStarred && <Star className="h-5 w-5 text-warning" />}
-                  </div>
-                </div>
-                <p className="line-clamp-2 text-sm text-medium-emphasis">{email.preview}</p>
-              </div>
-            ))}
-          </div>
-        )}
-        {paginatedEmails.length === 0 && (
->>>>>>> 6e973c26
           <div className="flex items-center justify-center h-full text-medium-emphasis">
             No data found
           </div>
