@import url('https://fonts.googleapis.com/css2?family=Nunito+Sans:ital,wght@0,200..1000;1,200..1000&display=swap');

@tailwind base;
@tailwind components;
@tailwind utilities;

body {
  font-family: Arial, Helvetica, sans-serif;
}

@layer utilities {
  .text-balance {
    text-wrap: balance;
  }
}

@layer base {
  * {
    @apply border-border;
  }
  body {
    @apply bg-background text-foreground;
  }
  :root {
    --sidebar-background: 0 0% 98%;
    --sidebar-foreground: 240 5.3% 26.1%;
    --sidebar-primary: 240 5.9% 10%;
    --sidebar-primary-foreground: 0 0% 98%;
    --sidebar-accent: 240 4.8% 95.9%;
    --sidebar-accent-foreground: 240 5.9% 10%;
    --sidebar-border: 220 13% 91%;
    --sidebar-ring: 217.2 91.2% 59.8%;
  }
  .dark {
    --sidebar-background: 240 5.9% 10%;
    --sidebar-foreground: 240 4.8% 95.9%;
    --sidebar-primary: 224.3 76.3% 48%;
    --sidebar-primary-foreground: 0 0% 100%;
    --sidebar-accent: 240 3.7% 15.9%;
    --sidebar-accent-foreground: 240 4.8% 95.9%;
    --sidebar-border: 240 3.7% 15.9%;
    --sidebar-ring: 217.2 91.2% 59.8%;
  }
}

@layer base {
  :root {
    --primary: 179, 100%, 28%;
    --primary-shade-50: 183, 41%, 91%;
    --surface: 220 33% 96%;

    --high-emphasis: 0, 0%, 6%;
    --medium-emphasis: 0, 0%, 31%;
    --low-emphasis: 0, 0%, 62%;

    --neutral-200: 0, 0%, 85%;

    --success: 134, 61%, 41%;
    --success-background: 131, 48%, 95%;
    --success-high-emphasis: 134, 62%, 25%;

    --background: 0 0% 100%;
    --foreground: 240 10% 3.9%;
    --card: 0 0% 100%;
    --card-foreground: 240 10% 3.9%;
    --popover: 0 0% 100%;
    --popover-foreground: 240 10% 3.9%;
    --primary-foreground: 355.7 100% 97.3%;
    --secondary: 240 4.8% 95.9%;
    --secondary-foreground: 240 5.9% 10%;
    --muted: 240 4.8% 95.9%;
    --muted-foreground: 240 3.8% 46.1%;
    --accent: 240 4.8% 95.9%;
    --accent-foreground: 240 5.9% 10%;
    --destructive: 0 84.2% 60.2%;
    --destructive-foreground: 0 0% 98%;
    --border: 240 5.9% 90%;
    --input: 240 5.9% 90%;
    --ring: 142.1 76.2% 36.3%;
    --radius: 0.3rem;
    --chart-1: 12 76% 61%;
    --chart-2: 173 58% 39%;
    --chart-3: 197 37% 24%;
    --chart-4: 43 74% 66%;
    --chart-5: 27 87% 67%;
    --blue: 202 68% 53%;
  }

  .dark {
<<<<<<< HEAD
    --primary: 181, 64%, 41%;
    --primary-shade-50: 183, 46%, 92%;
    --surface: 220 33% 96%;
=======
    --primary: 181, 100%, 26%;
    --primary-shade-50: 178, 100%, 12%;
>>>>>>> 919dfe53

    --high-emphasis: 0, 0%, 100%;
    --medium-emphasis: 0, 0%, 69%;
    --low-emphasis: 0, 0%, 82%;

    --neutral-200: 0, 0%, 33%;

    --success: 133, 59%, 38%;
    --success-background: 156, 30%, 17%;
    --success-high-emphasis: 123, 52%, 92%;

    --background: 20 14.3% 4.1%;
    --foreground: 0 0% 95%;
    --card: 24 9.8% 10%;
    --card-foreground: 0 0% 95%;
    --popover: 0 0% 9%;
    --popover-foreground: 0 0% 95%;
    --primary-foreground: 144.9 80.4% 10%;
    --secondary: 240 3.7% 15.9%;
    --secondary-foreground: 0 0% 98%;
    --muted: 0 0% 15%;
    --muted-foreground: 240 5% 64.9%;
    --accent: 12 6.5% 15.1%;
    --accent-foreground: 0 0% 98%;
    --destructive: 0 62.8% 30.6%;
    --destructive-foreground: 0 85.7% 97.3%;
    --border: 240 3.7% 15.9%;
    --input: 240 3.7% 15.9%;
    --ring: 142.4 71.8% 29.2%;
    --chart-1: 220 70% 50%;
    --chart-2: 160 60% 45%;
    --chart-3: 30 80% 55%;
    --chart-4: 280 65% 60%;
    --chart-5: 340 75% 55%;
    --blue: 202 68% 53%;
  }
}<|MERGE_RESOLUTION|>--- conflicted
+++ resolved
@@ -87,14 +87,9 @@
   }
 
   .dark {
-<<<<<<< HEAD
-    --primary: 181, 64%, 41%;
-    --primary-shade-50: 183, 46%, 92%;
-    --surface: 220 33% 96%;
-=======
     --primary: 181, 100%, 26%;
     --primary-shade-50: 178, 100%, 12%;
->>>>>>> 919dfe53
+    --surface: 220 33% 96%;
 
     --high-emphasis: 0, 0%, 100%;
     --medium-emphasis: 0, 0%, 69%;
