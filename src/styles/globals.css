--- conflicted
+++ resolved
@@ -46,11 +46,8 @@
 @layer base {
   :root {
     --primary: 179, 100%, 28%;
-<<<<<<< HEAD
+    --primary-shade-50: 183, 41%, 91%;
     --surface: 220 33% 96%;
-=======
-    --primary-shade-50: 183, 41%, 91%;
->>>>>>> d4ba02d6
 
     --high-emphasis: 0, 0%, 6%;
     --medium-emphasis: 0, 0%, 31%;
@@ -91,12 +88,8 @@
 
   .dark {
     --primary: 181, 64%, 41%;
-<<<<<<< HEAD
-    --primary-50: 183, 41%, 91%;
+    --primary-shade-50: 183, 46%, 92%;
     --surface: 220 33% 96%;
-=======
-    --primary-shade-50: 183, 46%, 92%;
->>>>>>> d4ba02d6
 
     --high-emphasis: 0, 0%, 100%;
     --medium-emphasis: 0, 0%, 69%;
