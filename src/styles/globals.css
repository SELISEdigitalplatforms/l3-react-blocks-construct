--- conflicted
+++ resolved
@@ -99,16 +99,10 @@
 
     --neutral-200: 0, 0%, 33%;
 
-<<<<<<< HEAD
     --success: 133, 59%, 38%;
     --success-background: 156, 30%, 17%;
     --success-high-emphasis: 123, 52%, 92%;
-=======
-    --success: 135, 63%, 56%;
-    --success-background: 0, 0%, 26%;
-    --success-high-emphasis: 123, 52%, 92%, 1;
     --warning: 45 100% 51%;
->>>>>>> bae129db
 
     --background: 20 14.3% 4.1%;
     --foreground: 0 0% 95%;
