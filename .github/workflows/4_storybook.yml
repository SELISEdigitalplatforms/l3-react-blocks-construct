--- conflicted
+++ resolved
@@ -37,7 +37,7 @@
         required: true
 
 env:
-  SERVICE_TYPE: "webclient"
+  SERVICE_TYPE: 'webclient'
 
 jobs:
   integrateWeb:
@@ -49,7 +49,7 @@
       #Checks out the repository this file is in
       - uses: actions/checkout@v4
         with:
-          submodules: "true"
+          submodules: 'true'
           token: ${{ secrets.SELISE_GITHUB_PAT }}
 
       - name: Update submodule
@@ -66,15 +66,9 @@
         with:
           creds: ${{ secrets.AZURE_CREDENTIALS }}
 
-<<<<<<< HEAD
-      - name: Remove invisible CSS classes
-        run: |
-          sed -i '/<div className="w-full invisible h-0">/s/invisible h-0//g' src/modules/auth/pages/signin/signin-page.tsx
-=======
       # - name: Remove invisible CSS classes
       #   run: |
-      #     sed -i '/<div className="w-full invisible h-0">/s/invisible h-0//g' src/pages/auth/signin/signin-page.tsx
->>>>>>> 8a88cc78
+      #     sed -i '/<div className="w-full invisible h-0">/s/invisible h-0//g' src/modules/auth/pages/signin/signin-page.tsx
 
       - name: Build and push image to ACR
         run: |
@@ -94,7 +88,7 @@
       #Checks out the repository this file is in
       - uses: actions/checkout@v4
         with:
-          submodules: "true"
+          submodules: 'true'
           token: ${{ secrets.SELISE_GITHUB_PAT }}
 
       - name: Update submodule
