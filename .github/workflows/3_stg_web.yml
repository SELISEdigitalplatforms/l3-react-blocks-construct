name: Web-Build and push at ACR

on:
  workflow_call:
    inputs:
      CI_BUILD:
        required: true
        type: string
      VERSION:
        required: false
        type: string
      CONTAINER_NAME:
        required: true
        type: string
      NAMESPACE:
        required: true
        type: string
      SERVICE_NAME:
        required: true
        type: string
      CLUSTER_VALUES:
        required: true
        type: string

    secrets:
      SELISE_GITHUB_PAT:
        required: true
      AZURE_CREDENTIALS:
        required: true
      AZURE_CONTAINER_REGISTRY:
        required: true
      ClUSTER_RESOURCE_GROUP:
        required: true
      CLUSTER_NAME:
        required: true
      ACR_RESOURCE_GROUP:
        required: true

env:
  SERVICE_TYPE: "webclient"

jobs:
  integrateWeb:
    permissions:
      contents: read
      id-token: write
    runs-on: ubuntu-latest
    steps:
      #Checks out the repository this file is in
      - uses: actions/checkout@v3
        with:
          submodules: "true"
          token: ${{ secrets.SELISE_GITHUB_PAT }}

      - name: Update submodule
        run: |
          git submodule update --init
      - name: Set Environment Variables
        uses: ./.github/actions/setvars
        with:
          varFilePath: ./.github/variables/vars.env

<<<<<<< HEAD
      - name: Remove invisible CSS classes
        run: |
          sed -i '/<div className="w-full invisible h-0">/s/invisible h-0//g' src/modules/auth/pages/signin/signin-page.tsx
=======
      # - name: Remove invisible CSS classes
      #   run: |
      #     sed -i '/<div className="w-full invisible h-0">/s/invisible h-0//g' src/pages/auth/signin/signin-page.tsx
>>>>>>> 8a88cc78

      # Logs in with your Azure credentials
      - name: Azure login
        uses: azure/login@v2
        with:
          creds: ${{ secrets.AZURE_CREDENTIALS }}

      - name: Remove invisible CSS classes
        run: |
          sed -i '/<div className="w-full invisible h-0">/s/invisible h-0//g' src/modules/auth/pages/signin/signin-page.tsx

      - name: Build and push image to ACR
        run: |
          az acr build \
          --image ${{ secrets.AZURE_CONTAINER_REGISTRY }}.azurecr.io/${{ inputs.CONTAINER_NAME }}:${{ github.sha }} \
          --registry ${{ secrets.AZURE_CONTAINER_REGISTRY }} -g ${{ secrets.ACR_RESOURCE_GROUP }} \
          --file ${{ env.DOCKERFILE }} \
          --build-arg ci_build=${{ inputs.CI_BUILD }} .

  deployWebToK8s:
    needs: [integrateWeb]
    permissions:
      contents: read
      id-token: write
    runs-on: ubuntu-latest
    steps:
      #Checks out the repository this file is in
      - uses: actions/checkout@v4
        with:
          submodules: "true"
          token: ${{ secrets.SELISE_GITHUB_PAT }}

      - name: Update submodule
        run: |
          git submodule update --init
      - name: Set Environment Variables
        uses: ./.github/actions/setvars
        with:
          varFilePath: ./.github/variables/vars.env

      # Logs in with your Azure credentials
      - name: Azure login
        uses: azure/login@v2
        with:
          creds: ${{ secrets.AZURE_CREDENTIALS }}
      - name: pull helm repo
        uses: actions/checkout@v4
        with:
          repository: SELISEdigitalplatforms/l0-yml-infrastructure-helm
          token: ${{ secrets.SELISE_GITHUB_PAT }}

        # Retrieves your Azure Kubernetes Service cluster's kubeconfig file
      - name: Get K8s context
        uses: azure/aks-set-context@v4
        with:
          resource-group: ${{ secrets.ClUSTER_RESOURCE_GROUP }}
          cluster-name: ${{ secrets.CLUSTER_NAME }}

      - name: Add kubelogin
        uses: azure/use-kubelogin@v1
        with:
          kubelogin-version: 'v0.0.24'

      - name: Convert kubeconfig to use AAD
        run: |
          kubelogin convert-kubeconfig -l azurecli
      - name: Setup Helm Installer
        uses: Azure/setup-helm@v4.3.0
        with:
          token: ${{ secrets.SELISE_GITHUB_PAT }}

      - name: Deploy To Kubernetes
        run: |
          helm upgrade \
          --install ${{inputs.CONTAINER_NAME}} ./new-templates/ecap3-${{env.SERVICE_TYPE}}/ \
          --namespace=${{inputs.NAMESPACE}} \
          --values ./${{ inputs.CLUSTER_VALUES }}/${{inputs.SERVICE_NAME}}-webclient.values.yaml \
          --set image.repository=${{ secrets.AZURE_CONTAINER_REGISTRY }}.azurecr.io/${{ inputs.CONTAINER_NAME }} \
          --set image.tag=${{ github.sha }} \
          --set fullnameOverride=${{inputs.CONTAINER_NAME}} \
          --set ingress.hosts[0].paths[0].path="/"<|MERGE_RESOLUTION|>--- conflicted
+++ resolved
@@ -60,15 +60,9 @@
         with:
           varFilePath: ./.github/variables/vars.env
 
-<<<<<<< HEAD
-      - name: Remove invisible CSS classes
-        run: |
-          sed -i '/<div className="w-full invisible h-0">/s/invisible h-0//g' src/modules/auth/pages/signin/signin-page.tsx
-=======
       # - name: Remove invisible CSS classes
       #   run: |
-      #     sed -i '/<div className="w-full invisible h-0">/s/invisible h-0//g' src/pages/auth/signin/signin-page.tsx
->>>>>>> 8a88cc78
+      #     sed -i '/<div className="w-full invisible h-0">/s/invisible h-0//g' src/modules/auth/pages/signin/signin-page.tsx
 
       # Logs in with your Azure credentials
       - name: Azure login
