name: Web-Build and push at ACR

on:
  workflow_call:
    inputs:
      CI_BUILD:
        required: true
        type: string
      VERSION:
        required: false
        type: string
      CONTAINER_NAME:
        required: true
        type: string
      NAMESPACE:
        required: true
        type: string
      SERVICE_NAME:
        required: true
        type: string

    secrets:
      SELISE_GITHUB_PAT:
        required: true
      AZURE_CREDENTIALS:
        required: true
      AZURE_CONTAINER_REGISTRY:
        required: true
      ClUSTER_RESOURCE_GROUP:
        required: true
      CLUSTER_NAME:
        required: true
      ACR_RESOURCE_GROUP:
        required: true

env:
  SERVICE_TYPE: 'webclient'

jobs:
  integrateWeb:
    permissions:
      contents: read
      id-token: write
    runs-on: ubuntu-latest
    steps:
      #Checks out the repository this file is in
      - uses: actions/checkout@v3
        with:
          submodules: 'true'
          token: ${{ secrets.SELISE_GITHUB_PAT }}

      - name: Update submodule
        run: |
          git submodule update --init
      - name: Set Environment Variables
        uses: ./.github/actions/setvars
        with:
          varFilePath: ./.github/variables/vars.env
<<<<<<< HEAD

      - name: Remove invisible CSS classes
        run: |
          sed -i '/<div className="w-full invisible h-0">/s/invisible h-0//g' src/pages/auth/signin/signin-page.tsx

=======
      - name: Remove invisible CSS classes
        run: |
          sed -i '/<div className="w-full invisible h-0">/s/invisible h-0//g' src/pages/auth/signin/signin-page.tsx
      
>>>>>>> d13ae79f
      # Logs in with your Azure credentials
      - name: Azure login
        uses: azure/login@v1.4.6
        with:
          creds: ${{ secrets.AZURE_CREDENTIALS }}

      - name: Build and push image to ACR
        run: |
          az acr build \
          --image ${{ secrets.AZURE_CONTAINER_REGISTRY }}.azurecr.io/${{ inputs.CONTAINER_NAME }}:${{ github.sha }} \
          --registry ${{ secrets.AZURE_CONTAINER_REGISTRY }} -g ${{ secrets.ACR_RESOURCE_GROUP }} \
          --file ${{ env.DOCKERFILE }} \
          --build-arg ci_build=${{ inputs.CI_BUILD }} .

  deployWebToK8s:
    needs: [integrateWeb]
    permissions:
      contents: read
      id-token: write
    runs-on: ubuntu-latest
    steps:
      #Checks out the repository this file is in
      - uses: actions/checkout@v3
        with:
          submodules: 'true'
          token: ${{ secrets.SELISE_GITHUB_PAT }}

      - name: Update submodule
        run: |
          git submodule update --init
      - name: Set Environment Variables
        uses: ./.github/actions/setvars
        with:
          varFilePath: ./.github/variables/vars.env

      - name: Remove invisible CSS classes
        run: |
          sed -i '/<div className="w-full invisible h-0">/s/invisible h-0//g' src/pages/auth/signin/signin-page.tsx

      # Logs in with your Azure credentials
      - name: Azure login
        uses: azure/login@v1.4.6
        with:
          creds: ${{ secrets.AZURE_CREDENTIALS }}
      - name: pull helm repo
        uses: actions/checkout@v3
        with:
          repository: SELISEdigitalplatforms/l0-yml-infrastructure-helm
          token: ${{ secrets.SELISE_GITHUB_PAT }}

        # Retrieves your Azure Kubernetes Service cluster's kubeconfig file
      - name: Get K8s context
        uses: azure/aks-set-context@v3
        with:
          resource-group: ${{ secrets.ClUSTER_RESOURCE_GROUP }}
          cluster-name: ${{ secrets.CLUSTER_NAME }}

      - name: Setup Helm Installer
        uses: Azure/setup-helm@v3.5
        with:
          token: ${{ secrets.SELISE_GITHUB_PAT }}

      - name: Deploy To Kubernetes
        run: |
          helm upgrade \
          --install ${{inputs.CONTAINER_NAME}} ./new-templates/ecap3-${{env.SERVICE_TYPE}}/ \
          --namespace=${{inputs.NAMESPACE}} \
          --values ./${{ secrets.CLUSTER_NAME }}/${{inputs.SERVICE_NAME}}-webclient.values.yaml \
          --set image.repository=${{ secrets.AZURE_CONTAINER_REGISTRY }}.azurecr.io/${{ inputs.CONTAINER_NAME }} \
          --set image.tag=${{ github.sha }} \
          --set fullnameOverride=${{inputs.CONTAINER_NAME}} \
          --set ingress.hosts[0].paths[0].path="/"<|MERGE_RESOLUTION|>--- conflicted
+++ resolved
@@ -56,18 +56,11 @@
         uses: ./.github/actions/setvars
         with:
           varFilePath: ./.github/variables/vars.env
-<<<<<<< HEAD
 
       - name: Remove invisible CSS classes
         run: |
           sed -i '/<div className="w-full invisible h-0">/s/invisible h-0//g' src/pages/auth/signin/signin-page.tsx
-
-=======
-      - name: Remove invisible CSS classes
-        run: |
-          sed -i '/<div className="w-full invisible h-0">/s/invisible h-0//g' src/pages/auth/signin/signin-page.tsx
       
->>>>>>> d13ae79f
       # Logs in with your Azure credentials
       - name: Azure login
         uses: azure/login@v1.4.6
