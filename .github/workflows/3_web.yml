name: Web-Build and push at ACR
 
on:
  workflow_call:
    inputs:
      CI_BUILD:
        required: true
        type: string
      VERSION:
        required: false
        type: string
      CONTAINER_NAME:
        required: true
        type: string
      NAMESPACE:
        required: true
        type: string
      SERVICE_NAME:
        required: true
        type: string
      CLUSTER_VALUES:
        required: true
        type: string        
 
    secrets:
      SELISE_GITHUB_PAT:
        required: true
      AZURE_CREDENTIALS:
        required: true
      AZURE_CONTAINER_REGISTRY:
        required: true
      ClUSTER_RESOURCE_GROUP:
        required: true
      CLUSTER_NAME:
        required: true
      ACR_RESOURCE_GROUP:
        required: true     
 
env:
  SERVICE_TYPE: "webclient"
 
jobs:
  integrateWeb:
    permissions:
      contents: read
      id-token: write
    runs-on: ubuntu-latest
    steps:
      #Checks out the repository this file is in
    - uses: actions/checkout@v3
      with:
        submodules: "true" 
        token: ${{ secrets.SELISE_GITHUB_PAT }}
 
    - name: Update submodule 
      run: |  
        git submodule update --init
    - name: Set Environment Variables
      uses: ./.github/actions/setvars
      with:
        varFilePath: ./.github/variables/vars.env
 
    # Logs in with your Azure credentials
    - name: Azure login
      uses: azure/login@v1.4.6
      with:
        creds: ${{ secrets.AZURE_CREDENTIALS }}
 
    - name: Build and push image to ACR
      run: |
        az acr build \
        --image ${{ secrets.AZURE_CONTAINER_REGISTRY }}.azurecr.io/${{ inputs.CONTAINER_NAME }}:${{ github.sha }} \
        --registry ${{ secrets.AZURE_CONTAINER_REGISTRY }} -g ${{ secrets.ACR_RESOURCE_GROUP }} \
        --file ${{ env.DOCKERFILE }} \
        --build-arg ci_build=${{ inputs.CI_BUILD }} .

  deployWebToK8s:
    needs: [integrateWeb]
    permissions:
      contents: read
      id-token: write
    runs-on: ubuntu-latest
    steps:
      #Checks out the repository this file is in
    - uses: actions/checkout@v3
      with:
        submodules: "true" 
        token: ${{ secrets.SELISE_GITHUB_PAT }}
 
    - name: Update submodule 
      run: |  
        git submodule update --init
    - name: Set Environment Variables
      uses: ./.github/actions/setvars
      with:
        varFilePath: ./.github/variables/vars.env
 
    # Logs in with your Azure credentials
    - name: Azure login
      uses: azure/login@v1.4.6
      with:
        creds: ${{ secrets.AZURE_CREDENTIALS }}        
    - name: pull helm repo
      uses: actions/checkout@v3
      with:
        repository: SELISEdigitalplatforms/l0-yml-infrastructure-helm
        token: ${{ secrets.SELISE_GITHUB_PAT }}
 
      # Retrieves your Azure Kubernetes Service cluster's kubeconfig file
    - name: Get K8s context
      uses: azure/aks-set-context@v3
      with:
        resource-group: ${{ secrets.ClUSTER_RESOURCE_GROUP }}
        cluster-name: ${{ secrets.CLUSTER_NAME }}
 
    - name: Setup Helm Installer
      uses: Azure/setup-helm@v3.5
      with:
        token: ${{ secrets.SELISE_GITHUB_PAT }}
 
    - name: Deploy To Kubernetes
      run: |
<<<<<<< HEAD
        helm upgrade --install ${{inputs.CONTAINER_NAME}} ./new-templates/ecap3-${{env.SERVICE_TYPE}}/ --namespace=${{inputs.NAMESPACE}} --values ./${{ inputs.CLUSTER_VALUES }}/${{inputs.SERVICE_NAME}}-webclient.values.yaml --set image.repository=${{ secrets.AZURE_CONTAINER_REGISTRY }}.azurecr.io/${{ inputs.CONTAINER_NAME }} --set image.tag=${{ github.sha }} --set fullnameOverride=${{inputs.CONTAINER_NAME}} --set ingress.hosts[0].paths[0].path="/"
=======
        helm upgrade \
        --install ${{inputs.CONTAINER_NAME}} ./new-templates/ecap3-${{env.SERVICE_TYPE}}/ \
        --namespace=${{inputs.NAMESPACE}} \
        --values ./${{ secrets.CLUSTER_NAME }}/${{inputs.SERVICE_NAME}}-webclient.values.yaml \
        --set image.repository=${{ secrets.AZURE_CONTAINER_REGISTRY }}.azurecr.io/${{ inputs.CONTAINER_NAME }} \
        --set image.tag=${{ github.sha }} \
        --set fullnameOverride=${{inputs.CONTAINER_NAME}} \
        --set ingress.hosts[0].paths[0].path="/"
>>>>>>> e6c97f44
<|MERGE_RESOLUTION|>--- conflicted
+++ resolved
@@ -1,5 +1,5 @@
 name: Web-Build and push at ACR
- 
+
 on:
   workflow_call:
     inputs:
@@ -20,8 +20,8 @@
         type: string
       CLUSTER_VALUES:
         required: true
-        type: string        
- 
+        type: string
+
     secrets:
       SELISE_GITHUB_PAT:
         required: true
@@ -34,11 +34,11 @@
       CLUSTER_NAME:
         required: true
       ACR_RESOURCE_GROUP:
-        required: true     
- 
+        required: true
+
 env:
-  SERVICE_TYPE: "webclient"
- 
+  SERVICE_TYPE: 'webclient'
+
 jobs:
   integrateWeb:
     permissions:
@@ -47,32 +47,32 @@
     runs-on: ubuntu-latest
     steps:
       #Checks out the repository this file is in
-    - uses: actions/checkout@v3
-      with:
-        submodules: "true" 
-        token: ${{ secrets.SELISE_GITHUB_PAT }}
- 
-    - name: Update submodule 
-      run: |  
-        git submodule update --init
-    - name: Set Environment Variables
-      uses: ./.github/actions/setvars
-      with:
-        varFilePath: ./.github/variables/vars.env
- 
-    # Logs in with your Azure credentials
-    - name: Azure login
-      uses: azure/login@v1.4.6
-      with:
-        creds: ${{ secrets.AZURE_CREDENTIALS }}
- 
-    - name: Build and push image to ACR
-      run: |
-        az acr build \
-        --image ${{ secrets.AZURE_CONTAINER_REGISTRY }}.azurecr.io/${{ inputs.CONTAINER_NAME }}:${{ github.sha }} \
-        --registry ${{ secrets.AZURE_CONTAINER_REGISTRY }} -g ${{ secrets.ACR_RESOURCE_GROUP }} \
-        --file ${{ env.DOCKERFILE }} \
-        --build-arg ci_build=${{ inputs.CI_BUILD }} .
+      - uses: actions/checkout@v3
+        with:
+          submodules: 'true'
+          token: ${{ secrets.SELISE_GITHUB_PAT }}
+
+      - name: Update submodule
+        run: |
+          git submodule update --init
+      - name: Set Environment Variables
+        uses: ./.github/actions/setvars
+        with:
+          varFilePath: ./.github/variables/vars.env
+
+      # Logs in with your Azure credentials
+      - name: Azure login
+        uses: azure/login@v1.4.6
+        with:
+          creds: ${{ secrets.AZURE_CREDENTIALS }}
+
+      - name: Build and push image to ACR
+        run: |
+          az acr build \
+          --image ${{ secrets.AZURE_CONTAINER_REGISTRY }}.azurecr.io/${{ inputs.CONTAINER_NAME }}:${{ github.sha }} \
+          --registry ${{ secrets.AZURE_CONTAINER_REGISTRY }} -g ${{ secrets.ACR_RESOURCE_GROUP }} \
+          --file ${{ env.DOCKERFILE }} \
+          --build-arg ci_build=${{ inputs.CI_BUILD }} .
 
   deployWebToK8s:
     needs: [integrateWeb]
@@ -82,53 +82,49 @@
     runs-on: ubuntu-latest
     steps:
       #Checks out the repository this file is in
-    - uses: actions/checkout@v3
-      with:
-        submodules: "true" 
-        token: ${{ secrets.SELISE_GITHUB_PAT }}
- 
-    - name: Update submodule 
-      run: |  
-        git submodule update --init
-    - name: Set Environment Variables
-      uses: ./.github/actions/setvars
-      with:
-        varFilePath: ./.github/variables/vars.env
- 
-    # Logs in with your Azure credentials
-    - name: Azure login
-      uses: azure/login@v1.4.6
-      with:
-        creds: ${{ secrets.AZURE_CREDENTIALS }}        
-    - name: pull helm repo
-      uses: actions/checkout@v3
-      with:
-        repository: SELISEdigitalplatforms/l0-yml-infrastructure-helm
-        token: ${{ secrets.SELISE_GITHUB_PAT }}
- 
-      # Retrieves your Azure Kubernetes Service cluster's kubeconfig file
-    - name: Get K8s context
-      uses: azure/aks-set-context@v3
-      with:
-        resource-group: ${{ secrets.ClUSTER_RESOURCE_GROUP }}
-        cluster-name: ${{ secrets.CLUSTER_NAME }}
- 
-    - name: Setup Helm Installer
-      uses: Azure/setup-helm@v3.5
-      with:
-        token: ${{ secrets.SELISE_GITHUB_PAT }}
- 
-    - name: Deploy To Kubernetes
-      run: |
-<<<<<<< HEAD
-        helm upgrade --install ${{inputs.CONTAINER_NAME}} ./new-templates/ecap3-${{env.SERVICE_TYPE}}/ --namespace=${{inputs.NAMESPACE}} --values ./${{ inputs.CLUSTER_VALUES }}/${{inputs.SERVICE_NAME}}-webclient.values.yaml --set image.repository=${{ secrets.AZURE_CONTAINER_REGISTRY }}.azurecr.io/${{ inputs.CONTAINER_NAME }} --set image.tag=${{ github.sha }} --set fullnameOverride=${{inputs.CONTAINER_NAME}} --set ingress.hosts[0].paths[0].path="/"
-=======
-        helm upgrade \
-        --install ${{inputs.CONTAINER_NAME}} ./new-templates/ecap3-${{env.SERVICE_TYPE}}/ \
-        --namespace=${{inputs.NAMESPACE}} \
-        --values ./${{ secrets.CLUSTER_NAME }}/${{inputs.SERVICE_NAME}}-webclient.values.yaml \
-        --set image.repository=${{ secrets.AZURE_CONTAINER_REGISTRY }}.azurecr.io/${{ inputs.CONTAINER_NAME }} \
-        --set image.tag=${{ github.sha }} \
-        --set fullnameOverride=${{inputs.CONTAINER_NAME}} \
-        --set ingress.hosts[0].paths[0].path="/"
->>>>>>> e6c97f44
+      - uses: actions/checkout@v3
+        with:
+          submodules: 'true'
+          token: ${{ secrets.SELISE_GITHUB_PAT }}
+
+      - name: Update submodule
+        run: |
+          git submodule update --init
+      - name: Set Environment Variables
+        uses: ./.github/actions/setvars
+        with:
+          varFilePath: ./.github/variables/vars.env
+
+      # Logs in with your Azure credentials
+      - name: Azure login
+        uses: azure/login@v1.4.6
+        with:
+          creds: ${{ secrets.AZURE_CREDENTIALS }}
+      - name: pull helm repo
+        uses: actions/checkout@v3
+        with:
+          repository: SELISEdigitalplatforms/l0-yml-infrastructure-helm
+          token: ${{ secrets.SELISE_GITHUB_PAT }}
+
+        # Retrieves your Azure Kubernetes Service cluster's kubeconfig file
+      - name: Get K8s context
+        uses: azure/aks-set-context@v3
+        with:
+          resource-group: ${{ secrets.ClUSTER_RESOURCE_GROUP }}
+          cluster-name: ${{ secrets.CLUSTER_NAME }}
+
+      - name: Setup Helm Installer
+        uses: Azure/setup-helm@v3.5
+        with:
+          token: ${{ secrets.SELISE_GITHUB_PAT }}
+
+      - name: Deploy To Kubernetes
+        run: |
+          helm upgrade \
+          --install ${{inputs.CONTAINER_NAME}} ./new-templates/ecap3-${{env.SERVICE_TYPE}}/ \
+          --namespace=${{inputs.NAMESPACE}} \
+          --values ./${{ secrets.CLUSTER_NAME }}/${{inputs.SERVICE_NAME}}-webclient.values.yaml \
+          --set image.repository=${{ secrets.AZURE_CONTAINER_REGISTRY }}.azurecr.io/${{ inputs.CONTAINER_NAME }} \
+          --set image.tag=${{ github.sha }} \
+          --set fullnameOverride=${{inputs.CONTAINER_NAME}} \
+          --set ingress.hosts[0].paths[0].path="/"