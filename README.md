--- conflicted
+++ resolved
@@ -40,20 +40,8 @@
 
 ---
 
-<<<<<<< HEAD
-### Step 2: Create a New Project
-
-**Prerequisites:** Prerequisites: Ensure that you have a registered web domain for your application and full administrative access to its DNS settings.
-
-#### Start a New Project
-
-- In the **Console**, click on **Create New Project**.
-
-#### Project Name (Step 1)
-=======
 <details>
   <summary><strong>2. Create a New Project</strong></summary>
->>>>>>> 866d65d3
 
 ### Before You Begin
 Ensure that you:
