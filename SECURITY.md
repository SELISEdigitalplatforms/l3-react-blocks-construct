# Security Policy

## Reporting a Vulnerability

If you believe you have found a security vulnerability, please report it to us as soon as possible. We take all reports seriously and will do our best to address the issue promptly.

**Do not create a public GitHub issue for the security vulnerability.**

Instead, please follow these steps:

<<<<<<< HEAD
1. Email us at [blocks@selisegroup.com](mailto:blocks@selisegroup.com) with details of the vulnerability.
=======
1. Email us at [blocks@selisegroup.com](blocks@selisegroup.com) with details of the vulnerability.
>>>>>>> dad014fc
2. Include a thorough description of the issue, including any relevant information on the environment in which the vulnerability was discovered.
3. Allow some time for us to review and respond to your report.
4. We will acknowledge receipt of your report and work with you to understand and validate the issue.

## Responsible Disclosure

We appreciate the efforts of security researchers and the community in helping to keep our project and users safe. If you responsibly disclose a security issue, we commit to:

- Acknowledge and respond to your report promptly.
- Work with you to understand and validate the issue.
- Provide details on when and how the issue will be addressed.
- Give credit to the reporter, if agreed upon, upon resolution of the issue.

## Scope

This security policy applies to the **Selise Blocks** project. Please note that this policy does not give you permission to hack, harm, or exploit our services. Any such attempts will be considered malicious and may be reported to the appropriate authorities.

## Updates

We may update this security policy from time to time. Check the file's Git history for the most recent changes.

Thank you for helping to keep **Selise Blocks** secure!<|MERGE_RESOLUTION|>--- conflicted
+++ resolved
@@ -8,11 +8,8 @@
 
 Instead, please follow these steps:
 
-<<<<<<< HEAD
-1. Email us at [blocks@selisegroup.com](mailto:blocks@selisegroup.com) with details of the vulnerability.
-=======
+
 1. Email us at [blocks@selisegroup.com](blocks@selisegroup.com) with details of the vulnerability.
->>>>>>> dad014fc
 2. Include a thorough description of the issue, including any relevant information on the environment in which the vulnerability was discovered.
 3. Allow some time for us to review and respond to your report.
 4. We will acknowledge receipt of your report and work with you to understand and validate the issue.
